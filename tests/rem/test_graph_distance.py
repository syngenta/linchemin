import json
import math

import networkx as nx
import numpy as np
import pandas as pd
import pytest
from rdkit.Chem import rdChemReactions

from linchemin.cgu.convert import converter
from linchemin.cgu.translate import translator
from linchemin.rem.graph_distance import (
<<<<<<< HEAD
    GraphDistanceError,
    build_similarity_matrix,
    compute_distance_matrix,
    compute_nodes_fingerprints,
    get_available_ged_algorithms,
    get_ged_default_parameters,
    get_ged_parameters,
=======
    ChemicalSimilarityParameters,
    GedNx,
    GraphDistanceError,
    build_similarity_matrix,
    compute_distance_matrix,
    get_available_ged_algorithms,
    get_ged_default_parameters,
    get_ged_parameters,
    get_mol_fp_dict,
    get_reactions_fp_dict,
>>>>>>> e5ff546a
    graph_distance_factory,
)


<<<<<<< HEAD
def test_similarity_factory(az_path):
    # Test similarity with oneself with monopartite syngraphs and factory workflow
    graph_az = json.loads(open(az_path).read())
    mp_syngraphs = [
        translator("az_retro", g, "syngraph", out_data_model="monopartite_reactions")
        for g in graph_az
    ]

    ged_identical = graph_distance_factory(
        mp_syngraphs[0], mp_syngraphs[0], ged_method="nx_ged"
    )
    assert ged_identical == 0.0

    ged = graph_distance_factory(mp_syngraphs[0], mp_syngraphs[3], ged_method="nx_ged")
    ged_params = graph_distance_factory(
        mp_syngraphs[0],
        mp_syngraphs[3],
        ged_method="nx_ged",
        ged_params={
            "reaction_fp": "structure_fp",
            "reaction_fp_params": {
                "fpSize": 1024,
                "fpType": rdChemReactions.FingerprintType.MorganFP,
            },
        },
    )
    assert ged not in [0.0, ged_params]
=======
def test_similarity_factory(az_as_dict, mpr_syngraph_instance):
    # Test similarity with oneself with monopartite syngraphs and factory workflow
    params = ChemicalSimilarityParameters()
    ged = GedNx()
    ged_identical = ged.compute_ged(
        mpr_syngraph_instance, mpr_syngraph_instance, params
    )
    assert math.isclose(ged_identical, 0.0, rel_tol=1e-9)

    mp_syngraphs = [
        translator("az_retro", g, "syngraph", out_data_model="monopartite_reactions")
        for g in az_as_dict
    ]
    ged_default_params = ged.compute_ged(mp_syngraphs[0], mp_syngraphs[3], params)

    other_params = ChemicalSimilarityParameters(
        reaction_fingerprint="structure_fp",
        reaction_fp_params={
            "fpSize": 1024,
            "fpType": rdChemReactions.FingerprintType.MorganFP,
        },
    )

    ged_other_params = ged.compute_ged(mp_syngraphs[0], mp_syngraphs[3], other_params)
    assert ged_default_params not in [0.0, ged_other_params]
>>>>>>> e5ff546a

    ged_matrix = graph_distance_factory(
        mp_syngraphs[0], mp_syngraphs[3], ged_method="nx_ged_matrix"
    )
<<<<<<< HEAD
    assert ged_matrix == ged

    # Test that passing two different types of syngraphs raises an error "
    with pytest.raises(GraphDistanceError) as ke:
        syngraphs = [
            translator("az_retro", g, "syngraph", out_data_model="bipartite")
            for g in graph_az
        ]
        graph_distance_factory(mp_syngraphs[0], syngraphs[0], ged_method="nx_ged")
=======
    assert ged_matrix == ged_default_params


def test_graph_distance_factory_wrong_type(mpr_syngraph_instance, bp_syngraph_instance):
    # Test that passing two different types of syngraphs raises an error "
    with pytest.raises(GraphDistanceError) as ke:
        graph_distance_factory(
            mpr_syngraph_instance, bp_syngraph_instance, ged_method="nx_ged"
        )
>>>>>>> e5ff546a
    assert "MismatchingGraph" in str(ke.type)


def test_graph_distance_factory_unavailable_ged(mpr_syngraph_instance):
    # Test that asking for a ged method not available raises an error
    with pytest.raises(GraphDistanceError) as ke:
<<<<<<< HEAD
        syngraphs = [
            translator("az_retro", g, "syngraph", out_data_model="bipartite")
            for g in graph_az
        ]
        graph_distance_factory(
            mp_syngraphs[0], syngraphs[0], ged_method="non_available_method"
=======
        graph_distance_factory(
            mpr_syngraph_instance,
            mpr_syngraph_instance,
            ged_method="non_available_method",
>>>>>>> e5ff546a
        )
    assert "UnavailableGED" in str(ke.type)


def test_bipartite_graph(az_as_dict):
    # Test similarity with oneself using bipartite syngraphs
<<<<<<< HEAD
    graph_az = json.loads(open(az_path).read())
    syngraphs = [
        translator("az_retro", g, "syngraph", out_data_model="bipartite")
        for g in graph_az
=======
    syngraphs = [
        translator("az_retro", g, "syngraph", out_data_model="bipartite")
        for g in az_as_dict
>>>>>>> e5ff546a
    ]

    ged_identical = graph_distance_factory(
        syngraphs[0], syngraphs[0], ged_method="nx_ged"
    )
<<<<<<< HEAD

    assert ged_identical == 0.0

    ged = graph_distance_factory(syngraphs[0], syngraphs[3], ged_method="nx_ged")
    assert ged != 0.0


def test_compute_nodes_fingerprints(ibm1_path):
    # Test that compute_nodes_fingerprints returns the correct dictionary
    graph_ibm = json.loads(open(ibm1_path).read())
    syngraphs = [
        translator("ibm_retro", g, "syngraph", out_data_model="bipartite")
        for g in graph_ibm
    ]

    reaction_fp, molecule_fp = compute_nodes_fingerprints(
        syngraphs[1],
        reaction_fingerprints="structure_fp",
        molecular_fingerprint="rdkit",
    )
    assert len(reaction_fp) == 1 and len(molecule_fp) == 4

    mp_syngraphs = [converter(g, "monopartite_reactions") for g in syngraphs]
    mp_reaction_fp, mp_mol_fp = compute_nodes_fingerprints(
        mp_syngraphs[1],
        reaction_fingerprints="structure_fp",
        molecular_fingerprint="rdkit",
    )
    assert len(mp_reaction_fp) == 1 and mp_mol_fp == {}
=======
    assert math.isclose(ged_identical, 0.0, rel_tol=1e-9)

    ged = graph_distance_factory(syngraphs[0], syngraphs[3], ged_method="nx_ged")
    assert not math.isclose(ged, 0.0, rel_tol=1e-9)


def test_compute_fingerprints(ibm1_as_dict, mpr_syngraph_instance):
    syngraphs = [
        translator("ibm_retro", g, "syngraph", out_data_model="bipartite")
        for g in ibm1_as_dict
    ]

    reaction_fp = get_reactions_fp_dict(
        syngraphs[1],
        reaction_fingerprints="structure_fp",
    )
    molecule_fp = get_mol_fp_dict(syngraphs[1], molecular_fingerprint="rdkit")
    assert len(reaction_fp) == 1 and len(molecule_fp) == 4

    mp_syngraphs = [converter(g, "monopartite_reactions") for g in syngraphs]
    mp_reaction_fp = get_reactions_fp_dict(
        mp_syngraphs[1],
        reaction_fingerprints="structure_fp",
    )
    assert len(mp_reaction_fp) == 1
>>>>>>> e5ff546a


def test_build_similarity_matrix(az_as_dict):
    # Test the workflow for computing the similarity matrix
<<<<<<< HEAD
    graph_az = json.loads(open(az_path).read())
    mp_syngraphs = [
        translator("az_retro", g, "syngraph", out_data_model="monopartite_reactions")
        for g in graph_az
    ]
    reaction_fp1, molecule_fp1 = compute_nodes_fingerprints(
        mp_syngraphs[1],
        reaction_fingerprints="structure_fp",
        molecular_fingerprint="rdkit",
    )
    reaction_fp2, molecule_fp2 = compute_nodes_fingerprints(
        mp_syngraphs[2],
        reaction_fingerprints="structure_fp",
        molecular_fingerprint="rdkit",
=======
    mp_syngraphs = [
        translator("az_retro", g, "syngraph", out_data_model="monopartite_reactions")
        for g in az_as_dict
    ]
    reaction_fp1 = get_reactions_fp_dict(
        mp_syngraphs[1],
        reaction_fingerprints="structure_fp",
    )
    reaction_fp2 = get_reactions_fp_dict(
        mp_syngraphs[2],
        reaction_fingerprints="structure_fp",
>>>>>>> e5ff546a
    )
    matrix = build_similarity_matrix(reaction_fp1, reaction_fp2)
    assert isinstance(matrix, pd.DataFrame)
    assert matrix.shape == (3, 2)


def test_similarity_matrix(az_as_dict):
    # Test similarity with oneself using the similarity matrix workflow
<<<<<<< HEAD
    graph_az = json.loads(open(az_path).read())
    mp_syngraphs = [
        translator("az_retro", g, "syngraph", out_data_model="monopartite_reactions")
        for g in graph_az
=======
    mp_syngraphs = [
        translator("az_retro", g, "syngraph", out_data_model="monopartite_reactions")
        for g in az_as_dict
>>>>>>> e5ff546a
    ]

    ged_identical = graph_distance_factory(
        mp_syngraphs[0], mp_syngraphs[0], ged_method="nx_ged_matrix"
    )
<<<<<<< HEAD
    assert ged_identical == 0.0
=======
    assert math.isclose(ged_identical, 0.0, rel_tol=1e-9)
>>>>>>> e5ff546a

    ged = graph_distance_factory(
        mp_syngraphs[0], mp_syngraphs[3], ged_method="nx_ged_matrix"
    )
<<<<<<< HEAD
    assert ged != 0.0


def test_compute_distance_matrix(az_path, ibm1_path):
    graph = json.loads(open(az_path).read())
    mp_syngraphs = [
        translator("az_retro", g, "syngraph", out_data_model="monopartite_reactions")
        for g in graph
=======
    assert not math.isclose(ged, 0.0, rel_tol=1e-9)


def test_compute_distance_matrix(az_as_dict, ibm1_as_dict):
    mp_syngraphs = [
        translator("az_retro", g, "syngraph", out_data_model="monopartite_reactions")
        for g in az_as_dict
>>>>>>> e5ff546a
    ]
    m = compute_distance_matrix(mp_syngraphs, ged_method="nx_ged")
    diag = pd.Series([m.iat[n, n] for n in range(len(m))], index=[m.index, m.columns])
    routes = [graph.name for graph in mp_syngraphs]
    proof_diag = pd.Series(np.zeros(len(routes)), index=[m.index, m.columns])
    assert diag.all() == proof_diag.all()

<<<<<<< HEAD
    routes = json.loads(open(ibm1_path).read())
    mp_syngraphs = [
        translator("ibm_retro", r, "syngraph", out_data_model="monopartite_reactions")
        for r in routes
=======
    mp_syngraphs = [
        translator("ibm_retro", r, "syngraph", out_data_model="monopartite_reactions")
        for r in ibm1_as_dict
>>>>>>> e5ff546a
    ]
    m2 = compute_distance_matrix(mp_syngraphs, ged_method="nx_optimized_ged")
    diag2 = pd.Series(
        [m2.iat[n, n] for n in range(len(m2))], index=[m2.index, m2.columns]
    )
<<<<<<< HEAD
    r2 = [graph.source for graph in mp_syngraphs]
=======
    r2 = [graph.name for graph in mp_syngraphs]
>>>>>>> e5ff546a
    proof_diag = pd.Series(np.zeros(len(r2)), index=[m2.index, m2.columns])
    assert diag2.all() == proof_diag.all()

    matrix_parallelization = compute_distance_matrix(
        mp_syngraphs, ged_method="nx_ged", parallelization=True, n_cpu=8
    )
    diag_p = pd.Series(
        [matrix_parallelization.iat[n, n] for n in range(len(matrix_parallelization))],
        index=[matrix_parallelization.index, matrix_parallelization.columns],
    )
    assert diag_p.all() == proof_diag.all()
    assert m2.equals(matrix_parallelization)


def test_optimized_ged(az_path):
    graph_az = json.loads(open(az_path).read())
    syngraphs = [
        translator("az_retro", g, "syngraph", out_data_model="bipartite")
        for g in graph_az
    ]
    nx_graphs = [
        translator("syngraph", s, "networkx", out_data_model="bipartite")
        for s in syngraphs
    ]
    ged = nx.graph_edit_distance(
        nx_graphs[0], nx_graphs[1], node_match=lambda x, y: x == y
    )
    # nx.optimize_graph_edit_distance returns a generator
    opt_ged = nx.optimize_graph_edit_distance(
        nx_graphs[0], nx_graphs[1], node_match=lambda x, y: x == y
    )
    for g in opt_ged:
        min_g = g
    # The minimum value generated by
    # optimize_graph_edit_distance is equal to the value
    # returned by graph_edit_distance
    assert min_g == ged


<<<<<<< HEAD
def test_optimized_ged_workflow(az_path):
    graph_az = json.loads(open(az_path).read())
    syngraphs = [
        translator("az_retro", g, "syngraph", out_data_model="bipartite")
        for g in graph_az
=======
def test_optimized_ged_workflow(az_as_dict):
    syngraphs = [
        translator("az_retro", g, "syngraph", out_data_model="bipartite")
        for g in az_as_dict
>>>>>>> e5ff546a
    ]
    ged_bp = graph_distance_factory(
        syngraphs[0], syngraphs[3], ged_method="nx_optimized_ged"
    )
    ged_bp_std = graph_distance_factory(syngraphs[0], syngraphs[3], ged_method="nx_ged")
    assert ged_bp == ged_bp_std
    mp_syngraphs = [
        translator("az_retro", g, "syngraph", out_data_model="monopartite_reactions")
<<<<<<< HEAD
        for g in graph_az
=======
        for g in az_as_dict
>>>>>>> e5ff546a
    ]
    ged_mp = graph_distance_factory(
        mp_syngraphs[0], mp_syngraphs[3], ged_method="nx_optimized_ged"
    )
    ged_mp_std = graph_distance_factory(
        mp_syngraphs[0], mp_syngraphs[3], ged_method="nx_ged"
    )
    assert ged_mp == ged_mp_std


def test_get_available_ged():
<<<<<<< HEAD
    assert (
        type(get_available_ged_algorithms()) == dict
        and "nx_ged" in get_available_ged_algorithms()
    )


def test_get_default():
    assert (
        type(get_ged_default_parameters()) == dict
        and "reaction_similarity_name" in get_ged_default_parameters()
    )


def test_ged_params():
    assert (
        type(get_ged_parameters()) == dict
        and "reaction_fp_params" in get_ged_default_parameters()
    )
=======
    available_algorithm = get_available_ged_algorithms()
    assert isinstance(available_algorithm, dict)
    assert "nx_ged" in available_algorithm


def test_get_default():
    params = get_ged_default_parameters()
    assert isinstance(params, dict)
    assert "reaction_similarity_name" in params


def test_ged_params():
    params = get_ged_parameters()
    assert isinstance(params, dict)
    assert "reaction_fp_params" in params
>>>>>>> e5ff546a
<|MERGE_RESOLUTION|>--- conflicted
+++ resolved
@@ -10,15 +10,6 @@
 from linchemin.cgu.convert import converter
 from linchemin.cgu.translate import translator
 from linchemin.rem.graph_distance import (
-<<<<<<< HEAD
-    GraphDistanceError,
-    build_similarity_matrix,
-    compute_distance_matrix,
-    compute_nodes_fingerprints,
-    get_available_ged_algorithms,
-    get_ged_default_parameters,
-    get_ged_parameters,
-=======
     ChemicalSimilarityParameters,
     GedNx,
     GraphDistanceError,
@@ -29,40 +20,10 @@
     get_ged_parameters,
     get_mol_fp_dict,
     get_reactions_fp_dict,
->>>>>>> e5ff546a
     graph_distance_factory,
 )
 
 
-<<<<<<< HEAD
-def test_similarity_factory(az_path):
-    # Test similarity with oneself with monopartite syngraphs and factory workflow
-    graph_az = json.loads(open(az_path).read())
-    mp_syngraphs = [
-        translator("az_retro", g, "syngraph", out_data_model="monopartite_reactions")
-        for g in graph_az
-    ]
-
-    ged_identical = graph_distance_factory(
-        mp_syngraphs[0], mp_syngraphs[0], ged_method="nx_ged"
-    )
-    assert ged_identical == 0.0
-
-    ged = graph_distance_factory(mp_syngraphs[0], mp_syngraphs[3], ged_method="nx_ged")
-    ged_params = graph_distance_factory(
-        mp_syngraphs[0],
-        mp_syngraphs[3],
-        ged_method="nx_ged",
-        ged_params={
-            "reaction_fp": "structure_fp",
-            "reaction_fp_params": {
-                "fpSize": 1024,
-                "fpType": rdChemReactions.FingerprintType.MorganFP,
-            },
-        },
-    )
-    assert ged not in [0.0, ged_params]
-=======
 def test_similarity_factory(az_as_dict, mpr_syngraph_instance):
     # Test similarity with oneself with monopartite syngraphs and factory workflow
     params = ChemicalSimilarityParameters()
@@ -88,22 +49,10 @@
 
     ged_other_params = ged.compute_ged(mp_syngraphs[0], mp_syngraphs[3], other_params)
     assert ged_default_params not in [0.0, ged_other_params]
->>>>>>> e5ff546a
 
     ged_matrix = graph_distance_factory(
         mp_syngraphs[0], mp_syngraphs[3], ged_method="nx_ged_matrix"
     )
-<<<<<<< HEAD
-    assert ged_matrix == ged
-
-    # Test that passing two different types of syngraphs raises an error "
-    with pytest.raises(GraphDistanceError) as ke:
-        syngraphs = [
-            translator("az_retro", g, "syngraph", out_data_model="bipartite")
-            for g in graph_az
-        ]
-        graph_distance_factory(mp_syngraphs[0], syngraphs[0], ged_method="nx_ged")
-=======
     assert ged_matrix == ged_default_params
 
 
@@ -113,78 +62,30 @@
         graph_distance_factory(
             mpr_syngraph_instance, bp_syngraph_instance, ged_method="nx_ged"
         )
->>>>>>> e5ff546a
     assert "MismatchingGraph" in str(ke.type)
 
 
 def test_graph_distance_factory_unavailable_ged(mpr_syngraph_instance):
     # Test that asking for a ged method not available raises an error
     with pytest.raises(GraphDistanceError) as ke:
-<<<<<<< HEAD
-        syngraphs = [
-            translator("az_retro", g, "syngraph", out_data_model="bipartite")
-            for g in graph_az
-        ]
-        graph_distance_factory(
-            mp_syngraphs[0], syngraphs[0], ged_method="non_available_method"
-=======
         graph_distance_factory(
             mpr_syngraph_instance,
             mpr_syngraph_instance,
             ged_method="non_available_method",
->>>>>>> e5ff546a
         )
     assert "UnavailableGED" in str(ke.type)
 
 
 def test_bipartite_graph(az_as_dict):
     # Test similarity with oneself using bipartite syngraphs
-<<<<<<< HEAD
-    graph_az = json.loads(open(az_path).read())
     syngraphs = [
         translator("az_retro", g, "syngraph", out_data_model="bipartite")
-        for g in graph_az
-=======
-    syngraphs = [
-        translator("az_retro", g, "syngraph", out_data_model="bipartite")
-        for g in az_as_dict
->>>>>>> e5ff546a
+        for g in az_as_dict
     ]
 
     ged_identical = graph_distance_factory(
         syngraphs[0], syngraphs[0], ged_method="nx_ged"
     )
-<<<<<<< HEAD
-
-    assert ged_identical == 0.0
-
-    ged = graph_distance_factory(syngraphs[0], syngraphs[3], ged_method="nx_ged")
-    assert ged != 0.0
-
-
-def test_compute_nodes_fingerprints(ibm1_path):
-    # Test that compute_nodes_fingerprints returns the correct dictionary
-    graph_ibm = json.loads(open(ibm1_path).read())
-    syngraphs = [
-        translator("ibm_retro", g, "syngraph", out_data_model="bipartite")
-        for g in graph_ibm
-    ]
-
-    reaction_fp, molecule_fp = compute_nodes_fingerprints(
-        syngraphs[1],
-        reaction_fingerprints="structure_fp",
-        molecular_fingerprint="rdkit",
-    )
-    assert len(reaction_fp) == 1 and len(molecule_fp) == 4
-
-    mp_syngraphs = [converter(g, "monopartite_reactions") for g in syngraphs]
-    mp_reaction_fp, mp_mol_fp = compute_nodes_fingerprints(
-        mp_syngraphs[1],
-        reaction_fingerprints="structure_fp",
-        molecular_fingerprint="rdkit",
-    )
-    assert len(mp_reaction_fp) == 1 and mp_mol_fp == {}
-=======
     assert math.isclose(ged_identical, 0.0, rel_tol=1e-9)
 
     ged = graph_distance_factory(syngraphs[0], syngraphs[3], ged_method="nx_ged")
@@ -210,27 +111,10 @@
         reaction_fingerprints="structure_fp",
     )
     assert len(mp_reaction_fp) == 1
->>>>>>> e5ff546a
 
 
 def test_build_similarity_matrix(az_as_dict):
     # Test the workflow for computing the similarity matrix
-<<<<<<< HEAD
-    graph_az = json.loads(open(az_path).read())
-    mp_syngraphs = [
-        translator("az_retro", g, "syngraph", out_data_model="monopartite_reactions")
-        for g in graph_az
-    ]
-    reaction_fp1, molecule_fp1 = compute_nodes_fingerprints(
-        mp_syngraphs[1],
-        reaction_fingerprints="structure_fp",
-        molecular_fingerprint="rdkit",
-    )
-    reaction_fp2, molecule_fp2 = compute_nodes_fingerprints(
-        mp_syngraphs[2],
-        reaction_fingerprints="structure_fp",
-        molecular_fingerprint="rdkit",
-=======
     mp_syngraphs = [
         translator("az_retro", g, "syngraph", out_data_model="monopartite_reactions")
         for g in az_as_dict
@@ -242,7 +126,6 @@
     reaction_fp2 = get_reactions_fp_dict(
         mp_syngraphs[2],
         reaction_fingerprints="structure_fp",
->>>>>>> e5ff546a
     )
     matrix = build_similarity_matrix(reaction_fp1, reaction_fp2)
     assert isinstance(matrix, pd.DataFrame)
@@ -251,40 +134,19 @@
 
 def test_similarity_matrix(az_as_dict):
     # Test similarity with oneself using the similarity matrix workflow
-<<<<<<< HEAD
-    graph_az = json.loads(open(az_path).read())
-    mp_syngraphs = [
-        translator("az_retro", g, "syngraph", out_data_model="monopartite_reactions")
-        for g in graph_az
-=======
-    mp_syngraphs = [
-        translator("az_retro", g, "syngraph", out_data_model="monopartite_reactions")
-        for g in az_as_dict
->>>>>>> e5ff546a
+    mp_syngraphs = [
+        translator("az_retro", g, "syngraph", out_data_model="monopartite_reactions")
+        for g in az_as_dict
     ]
 
     ged_identical = graph_distance_factory(
         mp_syngraphs[0], mp_syngraphs[0], ged_method="nx_ged_matrix"
     )
-<<<<<<< HEAD
-    assert ged_identical == 0.0
-=======
     assert math.isclose(ged_identical, 0.0, rel_tol=1e-9)
->>>>>>> e5ff546a
 
     ged = graph_distance_factory(
         mp_syngraphs[0], mp_syngraphs[3], ged_method="nx_ged_matrix"
     )
-<<<<<<< HEAD
-    assert ged != 0.0
-
-
-def test_compute_distance_matrix(az_path, ibm1_path):
-    graph = json.loads(open(az_path).read())
-    mp_syngraphs = [
-        translator("az_retro", g, "syngraph", out_data_model="monopartite_reactions")
-        for g in graph
-=======
     assert not math.isclose(ged, 0.0, rel_tol=1e-9)
 
 
@@ -292,7 +154,6 @@
     mp_syngraphs = [
         translator("az_retro", g, "syngraph", out_data_model="monopartite_reactions")
         for g in az_as_dict
->>>>>>> e5ff546a
     ]
     m = compute_distance_matrix(mp_syngraphs, ged_method="nx_ged")
     diag = pd.Series([m.iat[n, n] for n in range(len(m))], index=[m.index, m.columns])
@@ -300,26 +161,15 @@
     proof_diag = pd.Series(np.zeros(len(routes)), index=[m.index, m.columns])
     assert diag.all() == proof_diag.all()
 
-<<<<<<< HEAD
-    routes = json.loads(open(ibm1_path).read())
-    mp_syngraphs = [
-        translator("ibm_retro", r, "syngraph", out_data_model="monopartite_reactions")
-        for r in routes
-=======
     mp_syngraphs = [
         translator("ibm_retro", r, "syngraph", out_data_model="monopartite_reactions")
         for r in ibm1_as_dict
->>>>>>> e5ff546a
     ]
     m2 = compute_distance_matrix(mp_syngraphs, ged_method="nx_optimized_ged")
     diag2 = pd.Series(
         [m2.iat[n, n] for n in range(len(m2))], index=[m2.index, m2.columns]
     )
-<<<<<<< HEAD
-    r2 = [graph.source for graph in mp_syngraphs]
-=======
     r2 = [graph.name for graph in mp_syngraphs]
->>>>>>> e5ff546a
     proof_diag = pd.Series(np.zeros(len(r2)), index=[m2.index, m2.columns])
     assert diag2.all() == proof_diag.all()
 
@@ -359,18 +209,10 @@
     assert min_g == ged
 
 
-<<<<<<< HEAD
-def test_optimized_ged_workflow(az_path):
-    graph_az = json.loads(open(az_path).read())
+def test_optimized_ged_workflow(az_as_dict):
     syngraphs = [
         translator("az_retro", g, "syngraph", out_data_model="bipartite")
-        for g in graph_az
-=======
-def test_optimized_ged_workflow(az_as_dict):
-    syngraphs = [
-        translator("az_retro", g, "syngraph", out_data_model="bipartite")
-        for g in az_as_dict
->>>>>>> e5ff546a
+        for g in az_as_dict
     ]
     ged_bp = graph_distance_factory(
         syngraphs[0], syngraphs[3], ged_method="nx_optimized_ged"
@@ -379,11 +221,7 @@
     assert ged_bp == ged_bp_std
     mp_syngraphs = [
         translator("az_retro", g, "syngraph", out_data_model="monopartite_reactions")
-<<<<<<< HEAD
-        for g in graph_az
-=======
-        for g in az_as_dict
->>>>>>> e5ff546a
+        for g in az_as_dict
     ]
     ged_mp = graph_distance_factory(
         mp_syngraphs[0], mp_syngraphs[3], ged_method="nx_optimized_ged"
@@ -395,26 +233,6 @@
 
 
 def test_get_available_ged():
-<<<<<<< HEAD
-    assert (
-        type(get_available_ged_algorithms()) == dict
-        and "nx_ged" in get_available_ged_algorithms()
-    )
-
-
-def test_get_default():
-    assert (
-        type(get_ged_default_parameters()) == dict
-        and "reaction_similarity_name" in get_ged_default_parameters()
-    )
-
-
-def test_ged_params():
-    assert (
-        type(get_ged_parameters()) == dict
-        and "reaction_fp_params" in get_ged_default_parameters()
-    )
-=======
     available_algorithm = get_available_ged_algorithms()
     assert isinstance(available_algorithm, dict)
     assert "nx_ged" in available_algorithm
@@ -429,5 +247,4 @@
 def test_ged_params():
     params = get_ged_parameters()
     assert isinstance(params, dict)
-    assert "reaction_fp_params" in params
->>>>>>> e5ff546a
+    assert "reaction_fp_params" in params