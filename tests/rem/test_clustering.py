--- conflicted
+++ resolved
@@ -61,11 +61,7 @@
     assert score1
     assert len(matrix) == len(syngraphs)
 
-<<<<<<< HEAD
-    cluster2, score2, matrix2 = clusterer(
-=======
     cluster2, _, matrix2 = clusterer(
->>>>>>> e5ff546a
         syngraphs,
         ged_method="nx_optimized_ged",
         clustering_method="agglomerative_cluster",
@@ -85,11 +81,7 @@
         translator("az_retro", g, "syngraph", out_data_model="monopartite_reactions")
         for g in graph
     ]
-<<<<<<< HEAD
-    cluster1, score1 = clusterer(
-=======
     cluster1, _ = clusterer(
->>>>>>> e5ff546a
         syngraphs,
         ged_method="nx_optimized_ged",
         clustering_method="agglomerative_cluster",
@@ -99,13 +91,6 @@
 
 
 def test_get_available_clustering():
-<<<<<<< HEAD
-    assert (
-        type(get_available_clustering()) == dict
-        and "hdbscan" in get_available_clustering()
-    )
-=======
     available_clustering = get_available_clustering()
     assert isinstance(available_clustering, dict)
-    assert "hdbscan" in available_clustering
->>>>>>> e5ff546a
+    assert "hdbscan" in available_clustering