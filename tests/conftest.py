import json
from pathlib import Path

import pytest

from linchemin.cgu.iron import Direction, Edge, Iron, Node
from linchemin.cgu.syngraph import BipartiteSynGraph, MonopartiteReacSynGraph


@pytest.fixture
def iron_w_smiles():
    nodes = {
        "0": Node(
            iid="0",
            properties={"node_smiles": "CN[C@@H](C)[C@H](O)C1=CC=CC=C1"},
            labels=[],
        ),
        "1": Node(iid="1", properties={"node_smiles": "CN"}, labels=[]),
        "2": Node(
            iid="2", properties={"node_smiles": "C[C@@H]1O[C@@H]1c1ccccc1"}, labels=[]
        ),
    }
    edges = {
        "0": Edge(
            iid="0",
            a_iid="1",
            b_iid="0",
            direction=Direction("1>0"),
            properties={},
            labels=[],
        ),
        "1": Edge(
            iid="1",
            a_iid="2",
            b_iid="0",
            direction=Direction("2>0"),
            properties={},
            labels=[],
        ),
    }
    graph_iron = Iron()

    for id_n, node in nodes.items():
        graph_iron.add_node(id_n, node)

    for id_e, edge in edges.items():
        graph_iron.add_edge(id_e, edge)
    return graph_iron


@pytest.fixture
def reaction_list():
    return [
        {
            "output_string": "C1COCCO1.CC(=O)O.CC1(C)OB([B:6]2[O:7][C:8]([CH3:9])([CH3:10])[C:11]([CH3:12])([CH3:13])[O:14]2)OC1(C)C.Br[C:5]1=[CH:4][CH2:3][N:2]([CH3:1])[CH2:17][C:15]1=[O:16].Cl[Pd]Cl.[CH]1[CH][CH]C(P(c2ccccc2)c2ccccc2)[CH]1.[CH]1[CH][CH]C(P(c2ccccc2)c2ccccc2)[CH]1.[Fe].[K+]>>[CH3:1][N:2]1[CH2:3][CH:4]=[C:5]([B:6]2[O:7][C:8]([CH3:9])([CH3:10])[C:11]([CH3:12])([CH3:13])[O:14]2)[C:15](=[O:16])[CH2:17]1",
            "query_id": "0",
        },
        {
            "output_string": "CC1(C)OB([C:23]2=[CH:24][CH2:25][N:26]([CH3:27])[CH2:28][C:29]2=[O:30])OC1(C)C.COCCOC.Br[c:22]1[c:3]([O:2][CH3:1])[cH:4][c:5]([O:6][CH3:7])[c:8]2[c:9](=[O:10])[cH:11][c:12](-[c:13]3[cH:14][cH:15][cH:16][cH:17][c:18]3[Cl:19])[o:20][c:21]21.[Cs+].[F-]>>[CH3:1][O:2][c:3]1[cH:4][c:5]([O:6][CH3:7])[c:8]2[c:9](=[O:10])[cH:11][c:12](-[c:13]3[cH:14][cH:15][cH:16][cH:17][c:18]3[Cl:19])[o:20][c:21]2[c:22]1[C:23]1=[CH:24][CH2:25][N:26]([CH3:27])[CH2:28][C:29]1=[O:30]",
            "query_id": "1",
        },
        {
            "output_string": "CO.[CH3:1][O:2][c:3]1[cH:4][c:5]([O:6][CH3:7])[c:8]2[c:9](=[O:10])[cH:11][c:12](-[c:13]3[cH:14][cH:15][cH:16][cH:17][c:18]3[Cl:19])[o:20][c:21]2[c:22]1[C:23]1=[CH:24][CH2:25][N:26]([CH3:27])[CH2:28][C:29]1=[O:30].[BH4-].[Na+]>>[CH3:1][O:2][c:3]1[cH:4][c:5]([O:6][CH3:7])[c:8]2[c:9](=[O:10])[cH:11][c:12](-[c:13]3[cH:14][cH:15][cH:16][cH:17][c:18]3[Cl:19])[o:20][c:21]2[c:22]1[C:23]1=[CH:24][CH2:25][N:26]([CH3:27])[CH2:28][CH:29]1[OH:30]",
            "query_id": "5",
        },
    ]


@pytest.fixture
def bp_syngraph_instance(reaction_list):
    return BipartiteSynGraph(reaction_list)


@pytest.fixture
def mpr_syngraph_instance(reaction_list):
    return MonopartiteReacSynGraph(reaction_list)


@pytest.fixture
def ibm1_path():
    conftest_path = Path(__file__)
    data_path = conftest_path.parent / "test_file"
    return data_path.joinpath("ibmrxn_retro_output_raw.json")


@pytest.fixture
def ibm1_as_dict():
    conftest_path = Path(__file__)
    data_path = conftest_path.parent / "test_file"
    data = data_path.joinpath("ibmrxn_retro_output_raw.json")
    return json.loads(open(data).read())


@pytest.fixture
def ibm2_path():
    conftest_path = Path(__file__)
    data_path = conftest_path.parent / "test_file"
    return data_path.joinpath("ibm_output2.json")


@pytest.fixture
def ibm2_as_dict():
    conftest_path = Path(__file__)
    data_path = conftest_path.parent / "test_file"
    data = data_path.joinpath("ibm_output2.json")
    return json.loads(open(data).read())


@pytest.fixture
def az_path():
    conftest_path = Path(__file__)
    data_path = conftest_path.parent / "test_file"
    return data_path.joinpath("az_retro_output_raw.json")


@pytest.fixture
def az_as_dict():
    conftest_path = Path(__file__)
    data_path = conftest_path.parent / "test_file"
    data = data_path.joinpath("az_retro_output_raw.json")
    return json.loads(open(data).read())


@pytest.fixture
def mit_path():
    conftest_path = Path(__file__)
    data_path = conftest_path.parent / "test_file"
    return data_path.joinpath("askos_output.json")


@pytest.fixture
<<<<<<< HEAD
=======
def mit_as_dict():
    conftest_path = Path(__file__)
    data_path = conftest_path.parent / "test_file"
    data = data_path.joinpath("askos_output.json")
    return json.loads(open(data).read())


@pytest.fixture
def askcosv2_path():
    conftest_path = Path(__file__)
    data_path = conftest_path.parent / "test_file"
    return data_path.joinpath("askcosv2_output.json")


@pytest.fixture
def askcosv2_as_dict():
    conftest_path = Path(__file__)
    data_path = conftest_path.parent / "test_file"
    data = data_path.joinpath("askcosv2_output.json")
    return json.loads(open(data).read())


@pytest.fixture
>>>>>>> e5ff546a
def trees_path():
    conftest_path = Path(__file__)
    data_path = conftest_path.parent / "test_file"
    return data_path.joinpath("trees.json")


@pytest.fixture
<<<<<<< HEAD
=======
def reaxys_path():
    conftest_path = Path(__file__)
    data_path = conftest_path.parent / "test_file"
    return data_path.joinpath("reaxys_output.json")


@pytest.fixture
def reaxys_as_dict():
    conftest_path = Path(__file__)
    data_path = conftest_path.parent / "test_file"
    data = data_path.joinpath("reaxys_output.json")
    return json.loads(open(data).read())


@pytest.fixture
>>>>>>> e5ff546a
def cli():
    conftest_path = Path(__file__)
    data_path = conftest_path.parent.parent
    return data_path.joinpath("src/linchemin/interfaces/cli.py")<|MERGE_RESOLUTION|>--- conflicted
+++ resolved
@@ -129,8 +129,6 @@
 
 
 @pytest.fixture
-<<<<<<< HEAD
-=======
 def mit_as_dict():
     conftest_path = Path(__file__)
     data_path = conftest_path.parent / "test_file"
@@ -154,7 +152,6 @@
 
 
 @pytest.fixture
->>>>>>> e5ff546a
 def trees_path():
     conftest_path = Path(__file__)
     data_path = conftest_path.parent / "test_file"
@@ -162,8 +159,6 @@
 
 
 @pytest.fixture
-<<<<<<< HEAD
-=======
 def reaxys_path():
     conftest_path = Path(__file__)
     data_path = conftest_path.parent / "test_file"
@@ -179,7 +174,6 @@
 
 
 @pytest.fixture
->>>>>>> e5ff546a
 def cli():
     conftest_path = Path(__file__)
     data_path = conftest_path.parent.parent
