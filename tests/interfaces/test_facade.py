--- conflicted
+++ resolved
@@ -5,133 +5,6 @@
 import pytest
 
 from linchemin.cgu.syngraph import BipartiteSynGraph, MonopartiteReacSynGraph
-<<<<<<< HEAD
-from linchemin.interfaces.facade import facade, facade_helper
-
-
-@unittest.mock.patch("linchemin.cgu.translate.ibm_dict_to_iron")
-def test_translate(mock_os, ibm2_path):
-    graph = json.loads(open(ibm2_path).read())
-    output, metadata = facade("translate", input_format="ibm_retro", input_list=graph)
-    mock_os.assert_called()
-    assert type(output) == list and type(metadata) == dict
-    output, metadata = facade(
-        "translate",
-        "ibm_retro",
-        graph,
-        out_format="syngraph",
-        out_data_model="monopartite_reactions",
-    )
-    mock_os.assert_called()
-    assert type(output[0]) == MonopartiteReacSynGraph
-
-    graph.extend([{}])
-    with unittest.TestCase().assertLogs(
-        "linchemin.cgu.translate", level="WARNING"
-    ) as cm:
-        facade("translate", input_format="ibm_retro", input_list=graph)
-    unittest.TestCase().assertIn(
-        "While translating from IBM", cm.records[0].getMessage()
-    )
-
-
-@unittest.mock.patch("linchemin.rem.route_descriptors.NrBranches.compute_descriptor")
-@unittest.mock.patch(
-    "linchemin.rem.route_descriptors.NrReactionSteps.compute_descriptor"
-)
-def test_metrics(mock_n_steps, mock_branch, ibm2_path):
-    graph = json.loads(open(ibm2_path).read())
-    routes, meta = facade(
-        "translate",
-        "ibm_retro",
-        graph,
-        out_format="syngraph",
-        out_data_model="monopartite_reactions",
-    )
-    descriptors, meta = facade("routes_descriptors", routes)
-    mock_n_steps.assert_called()
-    mock_branch.assert_called()
-    assert type(descriptors) == pd.DataFrame
-    for n in [5, 6, 7]:
-        assert n in descriptors["nr_steps"]
-
-    n_steps, meta = facade("routes_descriptors", routes, descriptors=["nr_steps"])
-    mock_n_steps.assert_called()
-    assert "nr_branches" not in n_steps.columns.any()
-    routes.append(None)
-    b, m = facade("routes_descriptors", routes, descriptors=["nr_branches", "metric"])
-    mock_branch.assert_called()
-    assert m["invalid_routes"] == 1
-    assert m["errors"] is not []
-
-
-def test_ged(az_path):
-    graph = json.loads(open(az_path).read())
-    routes_bp, m = facade(
-        "translate",
-        "az_retro",
-        graph,
-        out_format="syngraph",
-        out_data_model="bipartite",
-    )
-    d, meta = facade("distance_matrix", routes_bp)
-    assert len(d) == 6
-    routes_mp, m2 = facade(
-        "translate",
-        "az_retro",
-        graph,
-        out_format="syngraph",
-        out_data_model="monopartite_reactions",
-    )
-    d1, meta1 = facade("distance_matrix", routes_mp, ged_method="nx_ged")
-    d2, meta2 = facade(
-        "distance_matrix",
-        routes_mp,
-        ged_method="nx_ged",
-        ged_params={
-            "reaction_fp": "structure_fp",
-            "reaction_fp_params": {
-                "fpSize": 1024,
-                "fpType": rdChemReactions.FingerprintType.MorganFP,
-            },
-            "reaction_similarity_name": "dice",
-        },
-    )
-    assert meta2["graph_type"] == "monopartite"
-    assert not d1.equals(d2)
-    d3, meta3 = facade(
-        "distance_matrix", routes_mp, ged_method="nx_ged", parallelization=True, n_cpu=8
-    )
-    assert d3.equals(d1)
-
-    single_route = [routes_mp[0]]
-    d3, meta3 = facade("distance_matrix", single_route)
-    assert d3.empty
-    assert meta3["errors"] != []
-
-
-@unittest.mock.patch("linchemin.interfaces.facade.get_clustered_routes_metrics")
-@unittest.mock.patch(
-    "linchemin.rem.clustering.AgglomerativeClusterCalculator.get_clustering"
-)
-def test_clustering(mock_clusterer, mock_metrics, az_path):
-    graph = json.loads(open(az_path).read())
-    routes, m = facade(
-        "translate",
-        "az_retro",
-        graph,
-        out_format="syngraph",
-        out_data_model="monopartite_reactions",
-    )
-    # Test with all default parameters
-    facade("clustering", routes)
-    mock_clusterer.assert_called()
-
-    # Test with some changed parameters
-    facade(
-        "clustering",
-        routes,
-=======
 from linchemin.interfaces.facade import (
     AtomMappingFacade,
     ClusteringFacade,
@@ -293,7 +166,6 @@
 )
 def test_clustering(mock_clusterer, mock_metrics, mpr_syngraph_instance):
     f = ClusteringFacade(
->>>>>>> e5ff546a
         ged_method="nx_ged",
         clustering_method="agglomerative_cluster",
         ged_params={
@@ -304,12 +176,6 @@
         save_dist_matrix=True,
         linkage="average",
     )
-<<<<<<< HEAD
-    mock_clusterer.assert_called()
-
-    # Test compute cluster metrics
-    facade("clustering", routes, compute_metrics=True)
-=======
     routes = [mpr_syngraph_instance] * 5
 
     f.perform_functionality(routes)
@@ -320,18 +186,13 @@
     f.perform_functionality(
         routes,
     )
->>>>>>> e5ff546a
     mock_clusterer.assert_called()
     mock_metrics.assert_called()
 
     # If one of the route is None, it is recognized as such
     f = ClusteringFacade()
     routes.append(None)
-<<<<<<< HEAD
-    cluster5, meta5 = facade("clustering", routes)
-=======
     _, meta5 = f.perform_functionality(routes)
->>>>>>> e5ff546a
     assert meta5["invalid_routes"] == 1
 
     # If only 1 route is passed, an error is raised
@@ -339,57 +200,6 @@
     with unittest.TestCase().assertLogs(
         "linchemin.rem.clustering", level="ERROR"
     ) as cm:
-<<<<<<< HEAD
-        facade("clustering", single_route)
-    unittest.TestCase().assertIn("Less than 2 routes", cm.records[0].getMessage())
-
-
-def test_clustering_parallelization(az_path):
-    graph = json.loads(open(az_path).read())
-    routes, m = facade(
-        "translate",
-        "az_retro",
-        graph,
-        out_format="syngraph",
-        out_data_model="monopartite_reactions",
-    )
-    cluster4, meta4 = facade("clustering", routes, parallelization=True)
-    assert all(cluster4[0].labels_) is not None
-
-
-def test_subset(az_path):
-    graph = json.loads(open(az_path).read())
-    routes, meta = facade(
-        "translate",
-        "az_retro",
-        graph,
-        out_format="syngraph",
-        out_data_model="monopartite_reactions",
-    )
-    subsets = facade("subsets", routes)
-    assert type(subsets) == list
-
-
-def test_find_duplicates(ibm2_path):
-    graph = json.loads(open(ibm2_path).read())
-    routes, meta = facade(
-        "translate",
-        "ibm_retro",
-        graph,
-        out_format="syngraph",
-        out_data_model="monopartite_reactions",
-    )
-    duplicates = facade("duplicates", routes)
-    assert duplicates is None
-    routes.append(routes[0])
-    duplicates = facade("duplicates", routes)
-    assert duplicates
-
-
-def test_facade_helper():
-    functionalities = facade_helper()
-    assert type(functionalities) == dict and "translate" in functionalities
-=======
         f.perform_functionality(single_route)
     unittest.TestCase().assertIn("Less than 2 routes", cm.records[0].getMessage())
 
@@ -532,7 +342,6 @@
     facade_helper("translate", verbose=True)
     out, _ = capfd.readouterr()
     assert "parallelization" in out
->>>>>>> e5ff546a
 
 
 def test_facade_helper_verbose(capfd):
@@ -541,175 +350,5 @@
     assert "clustering" in out
 
     facade_helper("translate", verbose=True)
-<<<<<<< HEAD
-    out, err = capfd.readouterr()
-    assert "out_data_model" in out
-
-
-def test_parallelization_translate(capfd, ibm2_path):
-    graph = json.loads(open(ibm2_path).read())
-    output, metadata = facade(
-        "translate",
-        "ibm_retro",
-        graph,
-        out_data_model="monopartite_reactions",
-        parallelization=True,
-        n_cpu=8,
-    )
-    assert type(output) == list
-    assert all(isinstance(x, MonopartiteReacSynGraph) for x in output)
-    facade_helper("translate", verbose=True)
-    out, err = capfd.readouterr()
-    assert "parallelization" in out
-
-
-def test_merging(ibm2_path):
-    graph = json.loads(open(ibm2_path).read())
-    routes, meta = facade("translate", "ibm_retro", graph, out_data_model="bipartite")
-    tree = facade("merging", routes)
-    assert type(tree) == BipartiteSynGraph
-    roots = tree.get_roots()
-    assert len(roots) == 1 and roots == routes[0].get_roots()
-
-    tree_mp = facade("merging", routes, out_data_model="monopartite_reactions")
-    assert type(tree_mp) == MonopartiteReacSynGraph
-
-
-def test_reaction_extraction(mit_path):
-    graph = json.loads(open(mit_path).read())
-    routes, meta = facade(
-        "translate", "mit_retro", graph, out_data_model="monopartite_reactions"
-    )
-    reactions, m = facade("extract_reactions_strings", routes)
-    assert type(reactions) == list
-    assert len(routes) == len(reactions)
-
-    # If one route in the list is not a SynGraph, an exception is captured in the 'errors' field of metadata
-    r_nx = facade(
-        "translate",
-        "mit_retro",
-        [graph[0]],
-        out_format="networkx",
-        out_data_model="monopartite_reactions",
-    )
-    routes.append(r_nx[0][0])
-    reactions, m = facade("extract_reactions_strings", routes)
-    assert len(reactions) == 4
-    assert type(m["errors"][0]) == TypeError
-
-
-@unittest.mock.patch("linchemin.cheminfo.atom_mapping.RxnMapper.map_chemical_equations")
-@unittest.mock.patch("linchemin.interfaces.facade.pipeline_atom_mapping")
-def test_mapping(mock_pipeline, mock_rxnmapper, ibm1_path):
-    graph = json.loads(open(ibm1_path).read())
-    routes, meta = facade(
-        "translate", "ibm_retro", graph, out_data_model="monopartite_reactions"
-    )
-    # with mapping pipeline
-    mapped_routes, meta = facade("atom_mapping", routes, mapper=None)
-    mock_pipeline.assert_called()
-    assert meta["mapping_success_rate"]
-    for r in mapped_routes:
-        assert type(r) == BipartiteSynGraph
-        assert r.source
-
-    # with other values
-    mapped_routes, meta = facade(
-        "atom_mapping",
-        routes,
-        mapper="rxnmapper",
-        out_data_model="monopartite_reactions",
-    )
-    mock_rxnmapper.assert_called()
-    assert meta["mapping_success_rate"]
-    for r in mapped_routes:
-        assert type(r) == MonopartiteReacSynGraph
-
-
-def test_routes_sanity_checks():
-    route_cycle = [
-        {
-            "query_id": 0,
-            "output_string": "[CH3:3][C:2]#[N:1].[OH2:4]>>[CH3:3][C:2]([OH:4])=[O:4]",
-        },
-        {
-            "query_id": 1,
-            "output_string": "O[C:2]([CH3:1])=[O:3].[CH3:4][NH2:5]>>[CH3:1][C:2](=[O:3])[NH:5][CH3:4]",
-        },
-        {
-            "query_id": 2,
-            "output_string": "[CH3:5][NH:4][C:2]([CH3:1])=[O:3].[OH2:6]>>[CH3:1][C:2]([OH:6])=[O:3]",
-        },
-        {
-            "query_id": 3,
-            "output_string": "ClP(Cl)[Cl:4].O[C:2]([CH3:1])=[O:3]>>[Cl:4][C:2]([CH3:1])=[O:3]",
-        },
-    ]
-    route_isolated_nodes = [
-        {
-            "output_string": "Cl[C:2]([CH3:1])=[O:3].[CH3:4][OH:5]>>[CH3:1][C:2](=[O:3])[O:5][CH3:4]",
-            "query_id": "0",
-        },
-        {
-            "output_string": "[CH3:5][O:4][C:3]([CH3:2])=[O:1]>>[CH3:2][C:3]([OH:4])=[O:1]",
-            "query_id": "1",
-        },
-        {
-            "output_string": "[CH3:4][C:5](Cl)=[O:6].CC(O)=O.[CH3:1][CH2:2][OH:3]>>[CH3:1][CH2:2][O:3][C:5]([CH3:4])=[O:6]",
-            "query_id": "2",
-        },
-        {
-            "output_string": "O=[C:2](OC[CH3:4])[CH3:1].[Li][CH3:3]>>[CH2:1]=[C:2]([CH3:3])[CH3:4]",
-            "query_id": "3",
-        },
-    ]
-    routes = [
-        BipartiteSynGraph(route_cycle),
-        BipartiteSynGraph(route_isolated_nodes),
-        None,
-    ]
-    checked_routes, meta = facade("routes_sanity_checks", routes, checks=None)
-    assert len(checked_routes) == len(routes) - meta["invalid_routes"]
-    assert [isinstance(r, BipartiteSynGraph) for r in checked_routes]
-    assert meta["invalid_routes"] == 1
-    assert [len(r.get_roots()) == 1 for r in checked_routes]
-
-    checked_routes, meta = facade(
-        "routes_sanity_checks",
-        routes,
-        checks=["cycle_check"],
-        out_data_model="monopartite_reactions",
-    )
-    assert len(checked_routes) == len(routes) - meta["invalid_routes"]
-    assert [isinstance(r, MonopartiteReacSynGraph) for r in checked_routes]
-    assert [len(r.get_roots()) == 1 for r in checked_routes]
-
-    assert facade_helper(functionality="routes_sanity_checks")
-
-
-def test_node_removal(ibm2_path):
-    graph = json.loads(open(ibm2_path).read())
-    routes, meta = facade(
-        "translate",
-        "ibm_retro",
-        graph,
-        out_data_model="monopartite_reactions",
-    )
-
-    with unittest.TestCase().assertLogs(
-        "linchemin.cgu.syngraph_operations", level="WARNING"
-    ) as cm:
-        node_to_remove = "COc1cc(OC)c2c(=O)cc(-c3ccccc3Cl)oc2c1C1=CCN(C)CC1O.Cc1cc(C)nc(C)c1.[Li]I>>CN1CC=C(c2c(O)cc(O)c3c(=O)cc(-c4ccccc4Cl)oc23)C(O)C1"
-        routes_without_node, meta = facade("node_removal", routes, node_to_remove)
-    unittest.TestCase().assertEqual(len(cm.records), 17)
-    unittest.TestCase().assertIn(
-        "The selected node is not present in the input graph",
-        cm.records[0].getMessage(),
-    )
-    assert len(routes_without_node) == len(routes)
-    assert meta["unchanged_routes"] == 17
-    assert meta["modified_routes"] == 1
-=======
     out, _ = capfd.readouterr()
-    assert "out_data_model" in out
->>>>>>> e5ff546a
+    assert "out_data_model" in out