--- conflicted
+++ resolved
@@ -1,28 +1,3 @@
-<<<<<<< HEAD
-import os
-import unittest.mock
-
-
-def test_cli_basic(capfd, cli):
-    cli_str = str(cli)
-    os.system(f"python {cli_str} -h")
-    out, err = capfd.readouterr()
-    assert "usage" in out
-    for arg in ["-input_dict", "output_format", "functionalities"]:
-        assert arg in out
-
-
-def test_cli(capfd, cli, mit_path):
-    cli_str = str(cli)
-    os.system(
-        f"python {cli_str} -input_dict {mit_path}=askcos -out_data_model monopartite_reactions -functionalities "
-        f"merging"
-    )
-    out, err = capfd.readouterr()
-    assert "Translating the routes in the input file to a list of SynGraph...." in out
-    os.remove("routes.json")
-    os.remove("tree.json")
-=======
 from unittest.mock import patch
 
 import pytest
@@ -70,5 +45,4 @@
         linchemin_cli(fake_args("-h"))
     out, _ = capfd.readouterr()
     assert "usage:" in out
-    assert "-input_dict" in out
->>>>>>> e5ff546a
+    assert "-input_dict" in out