--- conflicted
+++ resolved
@@ -1,12 +1,7 @@
 import json
 import unittest
 
-<<<<<<< HEAD
-import pytest
-
-=======
 import linchemin.cheminfo.functions as cif
->>>>>>> e5ff546a
 from linchemin.cgu.syngraph import (
     BipartiteSynGraph,
     MonopartiteMolSynGraph,
@@ -111,23 +106,14 @@
     assert "C1CCOC1.CCOC(=O)CC.CCN>>CCC(=O)NCC" in syngraph[reactant]
 
 
-<<<<<<< HEAD
-def test_syngraph_source(az_path):
-    """To test that the source attribute of a SynGraph instance is correctly assigned."""
-=======
 def test_syngraph_name(az_path):
     """To test that the name attribute of a SynGraph instance is correctly assigned."""
->>>>>>> e5ff546a
     graph_az = json.loads(open(az_path).read())
     syngraph = translator(
         "az_retro", graph_az[1], "syngraph", out_data_model="bipartite"
     )
 
-<<<<<<< HEAD
-    assert "az" in syngraph.source
-=======
     assert "az" in syngraph.name
->>>>>>> e5ff546a
 
 
 def test_monopartite_syngraph(ibm1_path):
@@ -136,10 +122,6 @@
     mp_syngraph = translator(
         "ibm_retro", graph_ibm[5], "syngraph", out_data_model="monopartite_molecules"
     )
-<<<<<<< HEAD
-
-=======
->>>>>>> e5ff546a
     molecule_constructor = MoleculeConstructor(
         molecular_identity_property_name="smiles"
     )
@@ -177,14 +159,6 @@
         m.smiles for m in mol_roots
     ]
     mol_leaves = mp_reac_syngraph.get_molecule_leaves()
-<<<<<<< HEAD
-    leaves_smiles = [
-        "O=C(O)C1CCS(=O)(=O)CC1",
-        "Cc1cccc(C)c1NCC(=O)O",
-        "Nc1ccc(-c2ncon2)cc1",
-    ]
-    assert [m.smiles for m in mol_leaves] == leaves_smiles
-=======
     leaves_smiles = sorted(
         [
             "O=C(O)C1CCS(=O)(=O)CC1",
@@ -193,7 +167,6 @@
         ]
     )
     assert sorted([m.smiles for m in mol_leaves]) == leaves_smiles
->>>>>>> e5ff546a
 
 
 def test_get_reaction_leaves(az_path):
@@ -254,10 +227,7 @@
     assert mom_syngraph == translator(
         "ibm_retro", graph_ibm[4], "syngraph", "monopartite_molecules"
     )
-<<<<<<< HEAD
-=======
     assert len(mom_syngraph.graph) == len(mom_syngraph.get_unique_nodes())
->>>>>>> e5ff546a
 
 
 def test_hashing(ibm2_path):
@@ -282,38 +252,11 @@
     syngraph_mpr.add_node((ce, []))
     assert syngraph_mpr.uid != uid1
     # prefixes of the uid indicate the type of SynGraph
-<<<<<<< HEAD
-    assert syngraph_mpr.uid[:3] == "MPR"
-=======
     assert syngraph_mpr.uid.startswith("MPR")
->>>>>>> e5ff546a
 
     syngraph_mpm = translator(
         "ibm_retro", graph[0], "syngraph", "monopartite_molecules"
     )
-<<<<<<< HEAD
-    assert syngraph_mpm.uid[:3] == "MPM"
-
-    syngraph_mpm = translator("ibm_retro", graph[0], "syngraph", "bipartite")
-    assert syngraph_mpm.uid[:2] == "BP"
-
-
-def test_bipartite_iron(az_path):
-    graph_az = json.loads(open(az_path).read())
-    nx_bp = translator("az_retro", graph_az[0], "networkx", "bipartite")
-    syngraph_mpr = translator("networkx", nx_bp, "syngraph", "bipartite")
-    syngraph = translator("az_retro", graph_az[0], "syngraph", "bipartite")
-    assert syngraph.graph == syngraph_mpr.graph
-    assert syngraph.uid == syngraph_mpr.uid
-
-    nx_bp = translator("az_retro", graph_az[0], "networkx", "bipartite")
-    syngraph_mpr = translator("networkx", nx_bp, "syngraph", "monopartite_reactions")
-    syngraph = translator("az_retro", graph_az[0], "syngraph", "monopartite_reactions")
-    assert syngraph.graph == syngraph_mpr.graph
-    assert syngraph.uid == syngraph_mpr.uid
-
-
-=======
     assert syngraph_mpm.uid.startswith("MPM")
 
     syngraph_mpm = translator("ibm_retro", graph[0], "syngraph", "bipartite")
@@ -335,7 +278,6 @@
     assert syngraph.uid == syngraph_mpr.uid
 
 
->>>>>>> e5ff546a
 def test_node_removal():
     d = [
         {
@@ -347,13 +289,10 @@
             "output_string": "Cc1cccc(C)c1NCC(=O)Nc1ccc(-c2ncon2)cc1.O=C(O)C1CCS(=O)(=O)CC1>>Cc1cccc(C)c1N(CC("
             "=O)Nc1ccc(-c2ncon2)cc1)C(=O)C1CCS(=O)(=O)CC1",
         },
-<<<<<<< HEAD
-=======
         {
             "query_id": 2,
             "output_string": "CCOC(=O)CNc1c(C)cccc1C>>Cc1cccc(C)c1NCC(O)=O",
         },
->>>>>>> e5ff546a
     ]
     syngraph = MonopartiteReacSynGraph(d)
     chemical_equation_constructor = ChemicalEquationConstructor(
@@ -367,33 +306,12 @@
     # if the selected node is not present, a warning is raised and the syngraph instance remains unchanged
     with unittest.TestCase().assertLogs("linchemin.cgu.syngraph", level="WARNING"):
         syngraph.remove_node(ce_not_present.uid)
-<<<<<<< HEAD
-    assert len(syngraph.graph) == 2
-=======
     assert len(syngraph.graph) == 3
->>>>>>> e5ff546a
     # if the selected node is present,it is removed from the syngraph dictionary
     ce = chemical_equation_constructor.build_from_reaction_string(
         d[0]["output_string"], "smiles"
     )
     syngraph.remove_node(ce.uid)
-<<<<<<< HEAD
-    assert len(syngraph.graph) == 1
-
-
-def test_isolated_ce_removal():
-    reactions = [
-        "c1ccc(C[O:13][C:11]([CH2:10][C@H:9]([NH:8][C:6]([O:5][C:2]([CH3:1])([CH3:3])[CH3:4])=[O:7])[CH2:14][c:15]2[cH:16][c:17]([F:18])[c:19]([F:20])[cH:21][c:22]2[F:23])=[O:12])cc1>CO.[Pd]>[CH3:1][C:2]([CH3:3])([CH3:4])[O:5][C:6](=[O:7])[NH:8][C@@H:9]([CH2:10][C:11](=[O:12])[OH:13])[CH2:14][c:15]1[cH:16][c:17]([F:18])[c:19]([F:20])[cH:21][c:22]1[F:23]",
-        "CC(C)(C)OC(=O)O[C:6]([O:5][C:2]([CH3:1])([CH3:3])[CH3:4])=[O:7].[NH2:8][C@@H:9]([CH2:10][C:11](=[O:12])[N:13]1[CH2:14][CH2:15][n:16]2[c:17]([n:18][n:19][c:20]2[C:21]([F:22])([F:23])[F:24])[CH2:25]1)[CH2:26][c:27]1[cH:28][c:29]([F:30])[cH:31][cH:32][c:33]1[F:34]>ClCCl>[CH3:1][C:2]([CH3:3])([CH3:4])[O:5][C:6](=[O:7])[NH:8][C@@H:9]([CH2:10][C:11](=[O:12])[N:13]1[CH2:14][CH2:15][n:16]2[c:17]([n:18][n:19][c:20]2[C:21]([F:22])([F:23])[F:24])[CH2:25]1)[CH2:26][c:27]1[cH:28][c:29]([F:30])[cH:31][cH:32][c:33]1[F:34]",
-        "CC(C)(C)OC(=O)[NH:1][C@@H:2]([CH2:3][C:4](=[O:5])[N:6]1[CH2:7][CH2:8][n:9]2[c:10]([n:11][n:12][c:13]2[C:14]([F:15])([F:16])[F:17])[CH2:18]1)[CH2:19][c:20]1[cH:21][c:22]([F:23])[c:24]([F:25])[cH:26][c:27]1[F:28]>ClCCl.O=C(O)C(F)(F)F>[NH2:1][C@@H:2]([CH2:3][C:4](=[O:5])[N:6]1[CH2:7][CH2:8][n:9]2[c:10]([n:11][n:12][c:13]2[C:14]([F:15])([F:16])[F:17])[CH2:18]1)[CH2:19][c:20]1[cH:21][c:22]([F:23])[c:24]([F:25])[cH:26][c:27]1[F:28]",
-        "[CH3:1][C:2]([CH3:3])([CH3:4])[O:5][C:6](=[O:7])[NH:8][C@@H:9]([CH2:10][C:11](=[O:12])[N:13]1[CH2:14][CH2:15][n:16]2[c:17]([n:18][n:19][c:20]2[C:21]([F:22])([F:23])[F:24])[CH2:25]1)[CH2:26][c:27]1[cH:28][c:29]([F:30])[cH:31][cH:32][c:33]1[F:34]>CC(C)(C)OC(=O)N[C@@H](CC(=O)O)Cc1cc(F)c(F)cc1F>F[c:31]1[c:29]([F:30])[cH:28][c:27]([CH2:26][C@@H:9]([NH:8][C:6]([O:5][C:2]([CH3:1])([CH3:3])[CH3:4])=[O:7])[CH2:10][C:11](=[O:12])[N:13]2[CH2:14][CH2:15][n:16]3[c:17]([n:18][n:19][c:20]3[C:21]([F:22])([F:23])[F:24])[CH2:25]2)[c:33]([F:34])[cH:32]1",
-    ]
-    d = [{"query_id": n, "output_string": s} for n, s in enumerate(reactions)]
-    bp_syngraph = BipartiteSynGraph(d)
-    assert len(bp_syngraph.get_roots()) == 1
-    mpr_syngraph = MonopartiteReacSynGraph(d)
-    assert len(mpr_syngraph.get_roots()) == 1
-=======
 
     assert len(syngraph.graph) == 2
     assert len(syngraph.get_roots()) > 1
@@ -444,5 +362,4 @@
     rxns = MonopartiteReacSynGraph.build_chemical_equations(rxn_block_list, "rxn_block")
     syngraph = MonopartiteReacSynGraph()
     syngraph.builder_from_reaction_list(rxns)
-    assert len(syngraph.graph) == len(reaction_list)
->>>>>>> e5ff546a
+    assert len(syngraph.graph) == len(reaction_list)