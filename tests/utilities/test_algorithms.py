from linchemin import utilities


def test_hash_is_deterministic():
    text = "the house is red"
    computed_value = utilities.create_hash(text)
    expected_value = 102997808994593549738162937557500919986
    assert computed_value == expected_value


def test_camel_to_snake():
    assert utilities.camel_to_snake("JavaScript") == "java_script"
    assert utilities.camel_to_snake("Foo-Bar") == "foo-_bar"
    assert utilities.camel_to_snake("foo_bar") == "foo_bar"
    assert utilities.camel_to_snake("fooBAR") == "foo_b_a_r"
<<<<<<< HEAD
    assert utilities.camel_to_snake("Foo_bar") == "foo_bar"


def test_list_of_dict_groupby():
    print("\n\nMISSING: test_utilities.test_list_of_dict_groupby")  #  TODO
=======
    assert utilities.camel_to_snake("Foo_bar") == "foo_bar"
>>>>>>> e5ff546a
<|MERGE_RESOLUTION|>--- conflicted
+++ resolved
@@ -13,12 +13,4 @@
     assert utilities.camel_to_snake("Foo-Bar") == "foo-_bar"
     assert utilities.camel_to_snake("foo_bar") == "foo_bar"
     assert utilities.camel_to_snake("fooBAR") == "foo_b_a_r"
-<<<<<<< HEAD
-    assert utilities.camel_to_snake("Foo_bar") == "foo_bar"
-
-
-def test_list_of_dict_groupby():
-    print("\n\nMISSING: test_utilities.test_list_of_dict_groupby")  #  TODO
-=======
-    assert utilities.camel_to_snake("Foo_bar") == "foo_bar"
->>>>>>> e5ff546a
+    assert utilities.camel_to_snake("Foo_bar") == "foo_bar"