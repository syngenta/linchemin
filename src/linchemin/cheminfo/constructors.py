--- conflicted
+++ resolved
@@ -1,41 +1,3 @@
-<<<<<<< HEAD
-from __future__ import annotations
-
-import copy
-from abc import ABC, abstractmethod
-from collections import namedtuple
-from dataclasses import dataclass
-from typing import Dict, List, Set, Tuple, Union
-
-import linchemin.cheminfo.functions as cif
-import linchemin.utilities as utilities
-from linchemin import settings
-from linchemin.cheminfo.models import (
-    ChemicalEquation,
-    Disconnection,
-    Molecule,
-    Pattern,
-    Ratam,
-    Template,
-)
-
-"""
-Module containing the constructor classes of relevant cheminformatics models defined in 'models' module
-"""
-
-
-class UnavailableMolIdentifier(Exception):
-    """To be raised if the selected name for the molecular property name is not among the supported ones"""
-
-    pass
-
-
-class BadMapping(Exception):
-    """To be raised if an atom number is used more than once, indicating that the atom mapping is invalid"""
-
-    pass
-
-=======
 from typing import Union
 
 import linchemin.cheminfo.functions as cif
@@ -51,86 +13,20 @@
 )
 from linchemin.cheminfo.model_constructors.ratam_constructor import create_ratam
 from linchemin.cheminfo.models import ChemicalEquation, Molecule, ReactionComponents
->>>>>>> e5ff546a
 
 logger = utilities.console_logger(__name__)
 
 
-<<<<<<< HEAD
-# Molecular hash calculations
-class MolIdentifierGenerator(ABC):
-    """Abstract class for generator of hash map fragments"""
-
-    @abstractmethod
-    def compute_identifier(self, rdmol: cif.Mol, hash_map: dict):
-        pass
-
-
-class InchiKeyGenerator(MolIdentifierGenerator):
-    """To compute inch and inchKey"""
-
-    def compute_identifier(self, rdmol: cif.Mol, hash_map: dict):
-        hash_map["inchi"] = cif.Chem.MolToInchi(rdmol)
-        hash_map["inchi_key"] = cif.Chem.InchiToInchiKey(hash_map["inchi"])
-        return hash_map
-
-
-class InchiKeyKET15Generator(MolIdentifierGenerator):
-    """To compute InchiKET15T and InchiKeyKET15T"""
-
-    def compute_identifier(self, rdmol: cif.Mol, hash_map: dict):
-        hash_map["inchi_KET_15T"] = cif.Chem.MolToInchi(rdmol, options="-KET -15T")
-        hash_map["inchikey_KET_15T"] = cif.Chem.InchiToInchiKey(
-            hash_map["inchi_KET_15T"]
-        )
-        return hash_map
-=======
 class UnparsableReaction(Exception):
     """To be raised if the input reaction string cannot be parsed"""
 
->>>>>>> e5ff546a
 
 class UnparsableMolecule(Exception):
     """To be raised if the input molecule string cannot be parsed"""
 
-<<<<<<< HEAD
-class NoisoSmilesGenerator(MolIdentifierGenerator):
-    """To compute Noiso smiles"""
-
-    def compute_identifier(self, rdmol: cif.Mol, hash_map: dict):
-        hash_map["noiso_smiles"] = cif.Chem.MolToSmiles(rdmol, isomericSmiles=False)
-        return hash_map
-
-
-class CxSmilesGenerator(MolIdentifierGenerator):
-    """To compute CxSmiles"""
-
-    def compute_identifier(self, rdmol: cif.Mol, hash_map: dict):
-        hash_map["cx_smiles"] = cif.Chem.MolToCXSmiles(rdmol)
-        return hash_map
-
-
-class MolIdentifierFactory:
-    """Factory to give access to the Molecular Identifier Generators"""
-
-    molecular_identifiers = {
-        "inchi_key": InchiKeyGenerator,
-        "inchikey_KET_15T": InchiKeyKET15Generator,
-        "noiso_smiles": NoisoSmilesGenerator,
-        "cx_smiles": CxSmilesGenerator,
-    }
-
-    def __init__(self, rdmol=None):
-        self.rdmol = rdmol
-
-    def select_identifier(self, identifier_name, hash_map):
-        generator = self.molecular_identifiers[identifier_name]
-        return generator().compute_identifier(self.rdmol, hash_map)
-=======
 
 class InvalidMoleculeInput(Exception):
     """To be raised if the input molecule is not an rdkit Mol object"""
->>>>>>> e5ff546a
 
 
 # Molecule Constructor
@@ -146,64 +42,78 @@
 
     """
 
-<<<<<<< HEAD
-    all_available_identifiers = (
-        list(cif.HashFunction.names.keys())
-        + list(MolIdentifierFactory().molecular_identifiers.keys())
-        + ["smiles"]
-    )
-
-=======
->>>>>>> e5ff546a
     def __init__(
         self,
         molecular_identity_property_name: str = settings.CONSTRUCTORS.molecular_identity_property_name,
         hash_list: list = settings.CONSTRUCTORS.molecular_hash_list,
     ):
-<<<<<<< HEAD
-        if molecular_identity_property_name not in self.all_available_identifiers:
-            logger.error(
-                "The selected molecular identity property is not available."
-                f"Available options are {self.all_available_identifiers}"
-            )
-            raise UnavailableMolIdentifier
-=======
         validate_molecular_identifier(
             molecular_identifier=molecular_identity_property_name
         )
->>>>>>> e5ff546a
 
         self.molecular_identity_property_name = molecular_identity_property_name
         self.hash_list = set(hash_list + [self.molecular_identity_property_name])
 
     def build_from_molecule_string(
-<<<<<<< HEAD
-        self,
-        molecule_string: str,
-        inp_fmt: str,
+        self, molecule_string: str, inp_fmt: str
     ) -> Molecule:
-        """To build a Molecule instance from a string"""
-        rdmol_input = cif.rdmol_from_string(
-            input_string=molecule_string, inp_fmt=inp_fmt
-        )
-        return self.build_from_rdmol(rdmol_input)
+        """
+        Build a Molecule instance from a string representation.
+
+        Args:
+            molecule_string (str): String representation of the molecule
+            inp_fmt (str): Input format of the molecule string
+
+        Returns:
+            Molecule: Constructed Molecule instance
+
+        Raises:
+            UnparsableMolecule: If the molecule string cannot be parsed
+        """
+        try:
+            rdmol_input = cif.rdmol_from_string(
+                input_string=molecule_string, inp_fmt=inp_fmt
+            )
+            return self.build_from_rdmol(rdmol_input)
+        except ValueError as e:
+            logger.error(f"Invalid input format: {inp_fmt}. Error: {e}")
+            raise UnparsableMolecule(f"Invalid input format: {inp_fmt}")
+        except Exception as e:
+            logger.error(
+                f"Failed to parse molecule string: {molecule_string}. Error: {e}"
+            )
+            raise UnparsableMolecule(f"Failed to parse molecule string: {str(e)}")
 
     def build_from_rdmol(self, rdmol: cif.Mol) -> Molecule:
-        """To build a Molecule instance from a rdkit Mol instance"""
+        """
+        Build a Molecule instance from a rdkit Mol instance.
+
+        Args:
+            rdmol (Chem.Mol): RDKit Mol object
+
+        Returns:
+            Molecule: Constructed Molecule instance
+
+        Raises:
+            InvalidMoleculeInput: If the input RDKit Mol object is invalid
+        """
+        if not isinstance(rdmol, cif.Mol):
+            raise InvalidMoleculeInput("Input must be a valid RDKit Mol object")
+
         rdmol_mapped = rdmol
         rdmol_unmapped = cif.remove_rdmol_atom_mapping(rdmol=rdmol_mapped)
-        rdmol_unmapped_canonical = cif.canonicalize_rdmol_lite(
-            rdmol=rdmol_unmapped, is_pattern=False
-        )
-        rdmol_mapped_canonical = cif.canonicalize_mapped_rdmol(
-            cif.canonicalize_rdmol_lite(rdmol=rdmol_mapped, is_pattern=False)
-        )
-        hash_map = calculate_molecular_hash_values(
-            rdmol=rdmol_unmapped_canonical, hash_list=self.hash_list
+
+        rdmol_unmapped_canonical = cif.new_molecule_canonicalization(rdmol_unmapped)
+        rdmol_mapped_canonical = cif.new_molecule_canonicalization(rdmol_mapped)
+
+        hash_map = calculate_molecular_hash_map(
+            rdmol=rdmol_unmapped_canonical,
+            hash_list=self.hash_list,
         )
         identity_property = hash_map.get(self.molecular_identity_property_name)
         uid = utilities.create_hash(identity_property)
         smiles = cif.compute_mol_smiles(rdmol=rdmol_unmapped_canonical)
+
         return Molecule(
             rdmol=rdmol_unmapped_canonical,
             rdmol_mapped=rdmol_mapped_canonical,
@@ -215,697 +125,6 @@
         )
 
 
-# Ratam Constructor
-AtomTransformation = namedtuple(
-    "AtomTransformation",
-    ["product_uid", "reactant_uid", "prod_atom_id", "react_atom_id", "map_num"],
-)
-
-
-class RatamConstructor:
-    """Class implementing the constructor of the Ratam class"""
-
-    def create_ratam(
-        self, molecules_catalog: dict, desired_products: Molecule
-    ) -> Ratam:
-        """To initialize an instance of the Ratam class"""
-        ratam = Ratam()
-        ratam.full_map_info = self.get_full_map_info(
-            molecules_catalog, desired_products
-        )
-        ratam.atom_transformations = self.get_atom_transformations(ratam.full_map_info)
-        return ratam
-
-    def get_full_map_info(
-        self, molecules_catalog: dict, desired_product: Molecule
-    ) -> Union[dict, None]:
-        """To create a dictionary mapping each molecule with its list of atom mapping based on its role
-        {'reactants': {uid: [map]}, 'reagents': {uid: [map]}, 'products': {uid: [map]}}
-        """
-        full_map_info = {"reactants": {}, "reagents": {}, "products": {}}
-        full_map_info = self.products_map_info(molecules_catalog, full_map_info)
-        dp_map_nums = {
-            a.GetAtomMapNum() for a in desired_product.rdmol_mapped.GetAtoms()
-        }
-        full_map_info = self.reactants_reagents_map_info(
-            molecules_catalog, full_map_info, dp_map_nums
-        )
-
-        full_map_info = cif.clean_full_map_info(full_map_info)
-        self.mapping_sanity_check(full_map_info)
-        return full_map_info
-
-    @staticmethod
-    def products_map_info(molecules_catalog: dict, full_map_info: dict) -> dict:
-        """To collect the mapping info for product Molecules"""
-        for mol in set(molecules_catalog["products"]):
-            full_map_info["products"][mol.uid] = []
-            for m in [n for n in molecules_catalog["products"] if n == mol]:
-                mapping = {
-                    a.GetIdx(): a.GetAtomMapNum() for a in m.rdmol_mapped.GetAtoms()
-                }
-                full_map_info["products"][mol.uid].append(mapping)
-        return full_map_info
-
-    @staticmethod
-    def reactants_reagents_map_info(
-        molecules_catalog: dict, full_map_info: dict, desired_product_map_nums: set
-    ) -> dict:
-        """To collect identify reactants and reagents based on the mapping and collect their mapping information"""
-        for mol in molecules_catalog["reactants"] + molecules_catalog["reagents"]:
-            if mol.uid not in full_map_info["reactants"]:
-                full_map_info["reactants"][mol.uid] = []
-            if mol.uid not in full_map_info["reagents"]:
-                full_map_info["reagents"][mol.uid] = []
-            map_nums = {a.GetAtomMapNum() for a in mol.rdmol_mapped.GetAtoms()}
-            if [
-                n
-                for n in map_nums
-                if n in desired_product_map_nums and n not in [0, -1]
-            ]:
-                # it's a reactant!
-                full_map_info["reactants"][mol.uid].append(
-                    {a.GetIdx(): a.GetAtomMapNum() for a in mol.rdmol_mapped.GetAtoms()}
-                )
-            else:
-                # it's a reagent!
-                full_map_info["reagents"][mol.uid].append(
-                    {a.GetIdx(): a.GetAtomMapNum() for a in mol.rdmol_mapped.GetAtoms()}
-                )
-        return full_map_info
-
-    @staticmethod
-    def mapping_sanity_check(full_map_info: dict) -> None:
-        """Mapping sanity check: if a map number appears more than 2 times in the reactants,
-        the mapping is invalid and an error is raised"""
-        map_nums = []
-        for uid, map_list in full_map_info["reactants"].items():
-            for d in map_list:
-                new_nums = list(d.values())
-                map_nums.extend(iter(new_nums))
-        d = {n: map_nums.count(n) for n in set(map_nums)}
-        if [c for n, c in d.items() if c > 1 and n not in [0, -1]]:
-            logger.error("Invalid mapping! The same map number is used more than once")
-            raise BadMapping
-
-    @staticmethod
-    def get_atom_transformations(full_map_info: dict) -> Set[AtomTransformation]:
-        """To create the list of AtomTransformations from a catalog of mapped Molecule objects"""
-        atom_transformations = set()
-        for product_uid, prod_maps in full_map_info["products"].items():
-            for prod_map in prod_maps:
-                for reactant_uid, reactant_maps in full_map_info["reactants"].items():
-                    for reactant_map in reactant_maps:
-                        if matching_map_num := [
-                            map_num
-                            for map_num in reactant_map.values()
-                            if map_num in prod_map.values() and map_num not in [0, -1]
-                        ]:
-                            atom_transformations.update(
-                                build_atom_transformations(
-                                    matching_map_num,
-                                    prod_map,
-                                    product_uid,
-                                    reactant_map,
-                                    reactant_uid,
-                                )
-                            )
-        return atom_transformations
-
-
-def build_atom_transformations(
-    matching_map_num: List[int],
-    prod_map: dict,
-    product_uid: str,
-    reactant_map: dict,
-    reactant_uid: str,
-) -> List[AtomTransformation]:
-    """To build the list of AtomTransformation objects for each pair of product-reactant with matching map number"""
-    ats = []
-    for map_num in matching_map_num:
-        p_aids = [aid for aid, map in prod_map.items() if map == map_num]
-        r_aids = [aid for aid, map in reactant_map.items() if map == map_num]
-        ats.extend(
-            [
-                AtomTransformation(product_uid, reactant_uid, p_aid, r_aid, map_num)
-                for p_aid in p_aids
-                for r_aid in r_aids
-            ]
-        )
-    return ats
-
-
-# Disconnection Constructor
-class DisconnectionConstructor:
-    def __init__(self, identity_property_name: str):
-        self.identity_property_name = identity_property_name
-
-    def build_from_chemical_equation(
-        self, chemical_equation: ChemicalEquation, desired_product: Molecule
-    ) -> Union[Disconnection, None]:
-        """To initialize the Disconnection instance and populate its attributes based on the reactive center of the
-        ChemicalEquation"""
-
-        rxn_reactive_center = RXNReactiveCenter(chemical_equation, desired_product)
-        if (
-            len(rxn_reactive_center.rxn_bond_info_list) == 0
-            and len(rxn_reactive_center.rxn_atom_info_list) == 0
-            and len(rxn_reactive_center.rxn_atomh_info_list) == 0
-        ):
-            return None
-
-        product_changes = rxn_reactive_center.get_product_changes()
-        disconnection = Disconnection()
-        disconnection.molecule = desired_product
-        disconnection.rdmol = rxn_reactive_center.disconnection_rdmol
-        disconnection.reacting_atoms = product_changes.reacting_atoms
-        disconnection.hydrogenated_atoms = product_changes.hydrogenated_atoms
-        disconnection.new_bonds = product_changes.new_bonds
-        disconnection.modified_bonds = product_changes.modified_bonds
-
-        disconnection.hash_map = calculate_disconnection_hash_values(disconnection)
-        disconnection.identity_property = disconnection.hash_map.get(
-            "disconnection_summary"
-        )
-        disconnection.uid = utilities.create_hash(disconnection.identity_property)
-        disconnection.rdmol_fragmented = self.get_fragments(
-            rdmol=desired_product.rdmol_mapped,
-            new_bonds=disconnection.new_bonds,
-            fragmentation_method=2,
-        )
-        return disconnection
-
-    def get_fragments(
-        self, rdmol: cif.Mol, new_bonds: List[tuple], fragmentation_method: int = 1
-    ):
-        """To get the fragments of the desired product Mol. Inspired by
-        https://github.com/rdkit/rdkit/issues/2081
-        """
-
-        def get_fragments_method_1(rdmol, bonds) -> cif.Mol:
-            rdmol_fragmented = cif.rdkit.Chem.FragmentOnBonds(
-                rdmol,
-                bonds,
-                addDummies=True,
-                # dummyLabels=[(0, 0)]
-            )
-            return rdmol_fragmented
-
-        def get_fragments_method_2(rdmol: cif.Mol, bonds: List[tuple]) -> cif.Mol:
-            bonds = [rdmol.GetBondBetweenAtoms(*tup).GetIdx() for tup in bonds]
-            mh = cif.Chem.RWMol(cif.Chem.AddHs(rdmol))
-            cif.Chem.Kekulize(mh, clearAromaticFlags=True)
-
-            for bond in [mh.GetBondWithIdx(idx) for idx in bonds]:
-                a = bond.GetEndAtomIdx()
-                b = bond.GetBeginAtomIdx()
-                mh.RemoveBond(a, b)
-
-                nAts = mh.GetNumAtoms()
-                mh.AddAtom(cif.Chem.Atom(0))
-                mh.AddBond(a, nAts, cif.Chem.BondType.SINGLE)
-                mh.AddAtom(cif.Chem.Atom(0))
-                mh.AddBond(b, nAts + 1, cif.Chem.BondType.SINGLE)
-                nAts += 2
-
-            cif.Chem.SanitizeMol(mh)
-            cif.rdkit.Chem.rdmolops.SanitizeFlags.SANITIZE_NONE
-            cif.Chem.RemoveHs(mh)
-
-            return mh
-
-        fragmentation_method_factory = {
-            1: get_fragments_method_1,
-            2: get_fragments_method_2,
-        }
-
-        frag_func = fragmentation_method_factory[fragmentation_method]
-        from rdkit.Chem import AllChem
-
-        AllChem.Compute2DCoords(rdmol)
-        rdmol_fragmented = frag_func(rdmol=rdmol, bonds=new_bonds)
-        return rdmol_fragmented
-
-
-BondInfo = namedtuple("BondInfo", ("product_atoms", "product_bond", "status"))
-
-
-@dataclass(eq=True, order=False, frozen=False)
-class RxnBondInfo:
-    """Class for keeping track of bonds that between reactants and products of a reaction are new or changed."""
-
-    product_atoms: tuple
-    product_bond: int
-    status: str
-
-
-@dataclass(eq=True, order=False, frozen=False)
-class RXNProductChanges:
-    """Class for keeping track of the changes in a reaction product"""
-
-    reacting_atoms: List[int]
-    hydrogenated_atoms: List[tuple]
-    new_bonds: List[tuple]
-    modified_bonds: List[tuple]
-    rdmol: cif.Mol
-
-
-class RXNReactiveCenter:
-    """
-    Class to identify the atoms and bonds that change in a reaction
-    inspired from
-    https://greglandrum.github.io/rdkit-blog/tutorial/reactions/2021/11/26/highlighting-changed-bonds-in-reactions.html
-    """
-
-    def __init__(self, chemical_equation: ChemicalEquation, desired_product: Molecule):
-        chemical_equation.rdrxn.Initialize()
-        (
-            self.rxn_atom_info_list,
-            self.rxn_atomh_info_list,
-            self.rxn_bond_info_list,
-            self.disconnection_rdmol,
-        ) = self.find_modifications_in_products(chemical_equation, desired_product)
-
-    def get_product_changes(self):
-        """To get the changes generated by the reaction: reacting atoms, hydrogenated atoms, created bonds and
-        modified bonds. They are returned as attributes of a RXNProductChanges instance
-        """
-        reacting_atoms = sorted([at.prod_atom_id for at in self.rxn_atom_info_list])
-        hydrogenated_atoms = sorted(
-            [(d["p_atom"], d["delta_hydrogen"]) for d in self.rxn_atomh_info_list]
-        )
-
-        new_bonds = sorted(
-            [bi.product_atoms for bi in self.rxn_bond_info_list if bi.status == "new"]
-        )
-        modified_bonds = sorted(
-            [
-                bi.product_atoms
-                for bi in self.rxn_bond_info_list
-                if bi.status == "changed"
-            ]
-        )
-        return RXNProductChanges(
-            reacting_atoms,
-            hydrogenated_atoms,
-            new_bonds,
-            modified_bonds,
-            self.disconnection_rdmol,
-        )
-
-    @staticmethod
-    def get_mapped_neighbors(atom: cif.Atom) -> dict:
-        """To get the mapped neighbors of an atom"""
-        res: dict = {}
-        amap = atom.GetAtomMapNum()
-        if amap == 0:
-            return res
-        for bond in atom.GetBonds():
-            neighbor = next(
-                a
-                for a in [bond.GetEndAtom(), bond.GetBeginAtom()]
-                if a.GetAtomMapNum() != amap
-            )
-            n_map = neighbor.GetAtomMapNum()
-            if amap > n_map:
-                res[(n_map, amap)] = (atom.GetIdx(), neighbor.GetIdx())
-            else:
-                res[(amap, n_map)] = (neighbor.GetIdx(), atom.GetIdx())
-
-        return res
-
-    def find_modifications_in_products(
-        self, ce: ChemicalEquation, desired_product: Molecule
-    ) -> Tuple[List[AtomTransformation], List[dict], List[RxnBondInfo], cif.Mol]:
-        """To identify the list of reacting atoms, hydrogenated atoms and new bonds and modified bonds.
-        It returns a 3-tuple"""
-
-        # retrieve the map numbers of the reacting atoms
-        maps_reacting_atoms = self.get_reacting_atoms_map_numbers(ce)
-
-        # retrieve the AtomTransformations of the desired product involving the reacting atoms
-        ats_desired_product = [
-            at
-            for at in ce.mapping.atom_transformations
-            if at.product_uid == desired_product.uid
-            and at.map_num in maps_reacting_atoms
-        ]
-        disconnection_rdmol = copy.deepcopy(desired_product.rdmol_mapped)
-        seen = set()
-        bonds = []
-        hydrogenated_atoms = []
-        # for each AtomTransformation of involving the reacting atoms..
-        for at in ats_desired_product:
-            # ...the involved atom of the desired product and of the reactant are identified
-            reactant = next(
-                mol for h, mol in ce.catalog.items() if h == at.reactant_uid
-            )
-            r_atom, p_atom = self.get_changing_atoms(
-                at, disconnection_rdmol, reactant.rdmol_mapped
-            )
-            # if the atom changes the number of bonded hydrogens it's identified and the variation in the number
-            # of hydrogens is computed
-            delta_h = p_atom.GetTotalNumHs() - r_atom.GetTotalNumHs()
-            if delta_h != 0:
-                hydrogenated_atoms.append(
-                    {"p_atom": p_atom.GetIdx(), "delta_hydrogen": delta_h}
-                )
-
-            # based on their neighbors, new and modified bonds are identified
-            bonds, seen = self.get_bond_info(
-                r_atom, reactant, p_atom, disconnection_rdmol, seen, bonds
-            )
-
-        rxn_bond_info_list = [RxnBondInfo(**item._asdict()) for item in bonds]
-        return (
-            ats_desired_product,
-            hydrogenated_atoms,
-            rxn_bond_info_list,
-            disconnection_rdmol,
-        )
-
-    @staticmethod
-    def get_reacting_atoms_map_numbers(ce: ChemicalEquation) -> List[int]:
-        """ " To identify the map numbers associated with the reacting atoms in a ChemicalEquation"""
-        ce.rdrxn.Initialize()
-        reactingAtoms = ce.rdrxn.GetReactingAtoms()
-        maps_reacting_atoms = []
-        for ridx, reacting in enumerate(reactingAtoms):
-            r = ce.rdrxn.GetReactantTemplate(ridx)
-            maps_reacting_atoms.extend(
-                r.GetAtomWithIdx(raidx).GetAtomMapNum() for raidx in reacting
-            )
-        return maps_reacting_atoms
-
-    @staticmethod
-    def get_changing_atoms(
-        at: AtomTransformation, product_rdmol: cif.Mol, reactant_rdmol: cif.Mol
-    ) -> tuple:
-        """To identify the atoms involved in an AtomTransformation"""
-        r_atom = next(
-            atom
-            for atom in reactant_rdmol.GetAtoms()
-            if atom.GetIdx() == at.react_atom_id
-        )
-        p_atom = next(
-            atom
-            for atom in product_rdmol.GetAtoms()
-            if atom.GetIdx() == at.prod_atom_id
-        )
-        return r_atom, p_atom
-
-    def get_bond_info(
-        self,
-        r_atom: cif.Atom,
-        reactant: Molecule,
-        p_atom: cif.Atom,
-        product: cif.Mol,
-        seen: set,
-        bonds: List,
-    ) -> tuple:
-        """To extract the information regarding new or modified bonds in a ChemicalEquation"""
-        # based on their neighbors, new and modified bonds are identified
-        rnbrs = self.get_mapped_neighbors(r_atom)
-        pnbrs = self.get_mapped_neighbors(p_atom)
-        for tpl in pnbrs:
-            pbond = product.GetBondBetweenAtoms(*pnbrs[tpl])
-            if (pbond.GetIdx()) in seen:
-                continue
-            seen.add(pbond.GetIdx())
-
-            if tpl not in rnbrs:
-                # new bond in product
-                bonds.extend(
-                    [
-                        BondInfo(
-                            product_atoms=pnbrs[tpl],
-                            product_bond=pbond.GetIdx(),
-                            status="new",
-                        )
-                    ]
-                )
-            else:
-                # present in both reactants and products, check to see if it changed
-                rbond = reactant.rdmol_mapped.GetBondBetweenAtoms(*rnbrs[tpl])
-                if rbond.GetBondType() != pbond.GetBondType():
-                    bonds.extend(
-                        [
-                            BondInfo(
-                                product_atoms=pnbrs[tpl],
-                                product_bond=pbond.GetIdx(),
-                                status="changed",
-                            )
-                        ]
-                    )
-
-        return bonds, seen
-
-
-# Pattern Constructor
-class PatternConstructor:
-    """Class implementing the constructor of the Pattern class"""
-
-    def __init__(
-        self,
-        identity_property_name: str = settings.CONSTRUCTORS.pattern_identity_property_name,
-    ):
-        self.identity_property_name = identity_property_name
-
-    def create_pattern(self, rdmol: cif.Mol) -> Pattern:
-        pattern = Pattern()
-        rdmol_mapped = rdmol
-        rdmol_unmapped = cif.remove_rdmol_atom_mapping(rdmol=rdmol_mapped)
-        rdmol_unmapped_canonical = cif.canonicalize_rdmol_lite(
-            rdmol=rdmol_unmapped, is_pattern=True
-        )
-        rdmol_mapped_canonical = cif.canonicalize_rdmol_lite(
-            rdmol=rdmol_mapped, is_pattern=True
-        )
-        pattern.rdmol = rdmol_unmapped_canonical
-        pattern.rdmol_mapped = rdmol_mapped_canonical
-        pattern.smarts = cif.compute_mol_smarts(rdmol=pattern.rdmol)
-        pattern.hash_map = calculate_pattern_hash_values(pattern.smarts)
-
-        pattern.identity_property = pattern.hash_map.get(self.identity_property_name)
-        pattern.uid = utilities.create_hash(
-            pattern.identity_property
-        )  # the hashed identity property
-        return pattern
-
-    def build_from_molecule_string(
-        self,
-        molecule_string: str,
-        inp_fmt: str,
-    ) -> Pattern:
-        rdmol_input = cif.rdmol_from_string(
-            input_string=molecule_string, inp_fmt=inp_fmt
-        )
-        return self.create_pattern(rdmol_input)
-=======
-        self, molecule_string: str, inp_fmt: str
-    ) -> Molecule:
-        """
-        Build a Molecule instance from a string representation.
-
-        Args:
-            molecule_string (str): String representation of the molecule
-            inp_fmt (str): Input format of the molecule string
-
-        Returns:
-            Molecule: Constructed Molecule instance
-
-        Raises:
-            UnparsableMolecule: If the molecule string cannot be parsed
-        """
-        try:
-            rdmol_input = cif.rdmol_from_string(
-                input_string=molecule_string, inp_fmt=inp_fmt
-            )
-            return self.build_from_rdmol(rdmol_input)
-        except ValueError as e:
-            logger.error(f"Invalid input format: {inp_fmt}. Error: {e}")
-            raise UnparsableMolecule(f"Invalid input format: {inp_fmt}")
-        except Exception as e:
-            logger.error(
-                f"Failed to parse molecule string: {molecule_string}. Error: {e}"
-            )
-            raise UnparsableMolecule(f"Failed to parse molecule string: {str(e)}")
-
-    def build_from_rdmol(self, rdmol: cif.Mol) -> Molecule:
-        """
-        Build a Molecule instance from a rdkit Mol instance.
-
-        Args:
-            rdmol (Chem.Mol): RDKit Mol object
->>>>>>> e5ff546a
-
-        Returns:
-            Molecule: Constructed Molecule instance
-
-        Raises:
-            InvalidMoleculeInput: If the input RDKit Mol object is invalid
-        """
-        if not isinstance(rdmol, cif.Mol):
-            raise InvalidMoleculeInput("Input must be a valid RDKit Mol object")
-
-<<<<<<< HEAD
-# Template Constructor
-class TemplateConstructor:
-    def __init__(
-        self,
-        identity_property_name: str = settings.CONSTRUCTORS.pattern_identity_property_name,
-    ):
-        """To initialize a Template instance. The machinery is based on rdchiral."""
-        self.identity_property_name = identity_property_name
-
-    def read_reaction(
-        self, reaction_string: str, inp_fmt: str
-    ) -> Tuple[cif.rdChemReactions.ChemicalReaction, utilities.OutcomeMetadata]:
-        """To attempt in sanitizing the rdkit reaction"""
-        try:
-            rdrxn = cif.rdrxn_from_string(input_string=reaction_string, inp_fmt=inp_fmt)
-            sanitize_msg = cif.rdChemReactions.SanitizeRxn(rdrxn, catchErrors=True)
-
-            outcome = utilities.OutcomeMetadata(
-                name="read_reaction",
-                is_successful=True,
-                log={"sanitize_msg": sanitize_msg},
-            )
-        except Exception as e:
-            outcome = utilities.OutcomeMetadata(
-                name="read_reaction", is_successful=False, log={"exception": e}
-            )
-            rdrxn = None
-
-        return rdrxn, outcome
-
-    def unpack_rdrxn(
-        self, rdrxn: cif.rdChemReactions.ChemicalReaction
-    ) -> Tuple[dict, dict, dict]:
-        """To build the basic attributes of the Template using the ChemicalEquation Builder"""
-        constructor = PatternConstructor(
-            identity_property_name=self.identity_property_name
-        )
-        reaction_mols = cif.rdrxn_to_molecule_catalog(rdrxn, constructor)
-        builder = UnmappedChemicalEquationGenerator()
-        attributes, _ = builder.get_basic_attributes(reaction_mols, None)
-        return (
-            attributes["catalog"],
-            attributes["stoichiometry_coefficients"],
-            attributes["role_map"],
-        )
-
-    def build_from_rdrxn(
-        self, rdrxn: cif.rdChemReactions.ChemicalReaction
-    ) -> Union[Template, None]:
-        """To initialize the instance based on an rdkit reaction object"""
-        reaction_string = cif.rdChemReactions.ReactionToSmarts(rdrxn)
-        return self.build_from_reaction_string(
-            reaction_string=reaction_string, inp_fmt="smarts"
-        )
-
-    def build_from_reaction_string(
-        self, reaction_string: str, inp_fmt: str
-    ) -> Union[Template, None]:
-        """To initialize the instance based on a reaction string"""
-        rdchiral_output = cif.rdchiral_extract_template(
-            reaction_string=reaction_string, inp_fmt=inp_fmt, reaction_id=None
-        )
-        return self.build_from_rdchiral_output(rdchiral_output=rdchiral_output)
-
-    def create_rdchiral_data(self, rdchiral_output: Dict):
-        """To build the data necessary to usage of rdchiral"""
-        reaction_rwd_smarts = rdchiral_output.get("reaction_smarts")
-        reaction_fwd_smarts = ">".join(reaction_rwd_smarts.split(">")[::-1])
-        rdrxn, read_outcome = self.read_reaction(
-            reaction_string=reaction_fwd_smarts, inp_fmt="smarts"
-        )
-        rdchiral_data = rdchiral_output.copy()
-        rdchiral_data.pop("reaction_id")
-        rdchiral_data.pop("reaction_smarts")
-        rdchiral_data["reaction_fwd_smarts"] = reaction_fwd_smarts
-        rdchiral_data["reaction_rwd_smarts"] = reaction_rwd_smarts
-        return rdrxn, rdchiral_data
-
-    def build_from_rdchiral_output(
-        self, rdchiral_output: Dict
-    ) -> Union[Template, None]:
-        """To build the Template attributes based on rdchiral machinery.
-        If rdchiral process fails, None is returned"""
-        if not rdchiral_output:
-            return None
-        if not rdchiral_output.get("reaction_smarts"):
-            return None
-        template = Template()
-        try:
-            rdrxn, rdchiral_data = self.create_rdchiral_data(rdchiral_output)
-        except Exception:
-            logger.warning(
-                "Issues with rdchiral calculation of the template. None is returned."
-            )
-            return None
-        template.rdrxn = rdrxn
-        template.rdchiral_data = rdchiral_data
-        pattern_catalog, stoichiometry_coefficients, role_map = self.unpack_rdrxn(
-            rdrxn=rdrxn
-        )
-        template.pattern_catalog = pattern_catalog
-        template.stoichiometry_coefficients = stoichiometry_coefficients
-        template.role_map = role_map
-        template.hash_map = create_reaction_like_hash_values(pattern_catalog, role_map)
-        template.uid = template.hash_map.get(
-            settings.CONSTRUCTORS.template_identity_property
-        )  # TODO: review
-
-        template.rdrxn = cif.build_rdrxn(
-            catalog=pattern_catalog,
-            role_map=role_map,
-            stoichiometry_coefficients=stoichiometry_coefficients,
-            use_reagents=True,
-            use_smiles=False,
-            use_atom_mapping=True,
-        )
-        template.smarts = cif.rdrxn_to_string(rdrxn=template.rdrxn, out_fmt="smarts")
-
-        return template
-
-
-# ChemicalEquation Constructor
-class ChemicalEquationConstructor:
-    """
-    Class implementing the constructor of the ChemicalEquation class
-
-    Attributes:
-    ---------------
-    molecular_identity_property_name: a string indicating the property determining the identity
-                                      of the molecules in the chemical equation (e.g. 'smiles')
-=======
-        rdmol_mapped = rdmol
-        rdmol_unmapped = cif.remove_rdmol_atom_mapping(rdmol=rdmol_mapped)
-
-        rdmol_unmapped_canonical = cif.new_molecule_canonicalization(rdmol_unmapped)
-        rdmol_mapped_canonical = cif.new_molecule_canonicalization(rdmol_mapped)
-
-        hash_map = calculate_molecular_hash_map(
-            rdmol=rdmol_unmapped_canonical,
-            hash_list=self.hash_list,
-        )
-        identity_property = hash_map.get(self.molecular_identity_property_name)
-        uid = utilities.create_hash(identity_property)
-        smiles = cif.compute_mol_smiles(rdmol=rdmol_unmapped_canonical)
-
-        return Molecule(
-            rdmol=rdmol_unmapped_canonical,
-            rdmol_mapped=rdmol_mapped_canonical,
-            molecular_identity_property_name=self.molecular_identity_property_name,
-            hash_map=hash_map,
-            smiles=smiles,
-            uid=uid,
-            identity_property=identity_property,
-        )
-
->>>>>>> e5ff546a
-
 class ChemicalEquationConstructor:
     """
     Class implementing the constructor of the ChemicalEquation class
@@ -920,26 +139,19 @@
                                      reagents
     """
 
-<<<<<<< HEAD
-=======
     desired_product: Molecule
     molecule_constructor: MoleculeConstructor
     original_reaction_components: ReactionComponents
     chemical_equation: ChemicalEquation
 
->>>>>>> e5ff546a
     def __init__(
         self,
         molecular_identity_property_name: str = settings.CONSTRUCTORS.molecular_identity_property_name,
         chemical_equation_identity_name: str = settings.CONSTRUCTORS.chemical_equation_identity_name,
-<<<<<<< HEAD
-    ):
-=======
     ) -> None:
         validate_molecular_identifier(
             molecular_identifier=molecular_identity_property_name
         )
->>>>>>> e5ff546a
         self.molecular_identity_property_name = molecular_identity_property_name
         validate_reaction_identifier(
             reaction_identifier=chemical_equation_identity_name
@@ -968,424 +180,6 @@
 
         return self._unpack_rdrxn()
 
-<<<<<<< HEAD
-    def read_reaction(
-        self, reaction_string: str, inp_fmt: str
-    ) -> Tuple[cif.rdChemReactions.ChemicalReaction, utilities.OutcomeMetadata]:
-        """To start the building of a ChemicalEquation instance from a reaction string"""
-        try:
-            rdrxn = cif.rdrxn_from_string(input_string=reaction_string, inp_fmt=inp_fmt)
-            sanitize_msg = cif.rdChemReactions.SanitizeRxn(rdrxn, catchErrors=True)
-
-            outcome = utilities.OutcomeMetadata(
-                name="read_reaction",
-                is_successful=True,
-                log={"sanitize_msg": sanitize_msg},
-            )
-        except Exception as e:
-            outcome = utilities.OutcomeMetadata(
-                name="read_reaction", is_successful=False, log={"exception": e}
-            )
-            rdrxn = None
-
-        return rdrxn, outcome
-
-    def unpack_rdrxn(
-        self,
-        rdrxn: cif.rdChemReactions.ChemicalReaction,
-        desired_product: Union[cif.Mol, None],
-    ) -> ChemicalEquation:
-        """To compute ChemicalEquation attributes from the associated rdkit ChemicalReaction object"""
-        constructor = MoleculeConstructor(
-            molecular_identity_property_name=self.molecular_identity_property_name
-        )
-        return create_chemical_equation(
-            rdrxn=rdrxn,
-            chemical_equation_identity_name=self.chemical_equation_identity_name,
-            constructor=constructor,
-            desired_product=desired_product,
-        )
-
-    def build_from_rdrxn(
-        self,
-        rdrxn: cif.rdChemReactions.ChemicalReaction,
-        desired_product: Union[cif.Mol, None] = settings.CONSTRUCTORS.desired_product,
-    ) -> ChemicalEquation:
-        """To build a ChemicalEquation instance from a rdkit ChemicalReaction object"""
-        return self.unpack_rdrxn(rdrxn=rdrxn, desired_product=desired_product)
-
-    def build_from_reaction_string(
-        self,
-        reaction_string: str,
-        inp_fmt: str,
-        desired_product: Union[str, None] = settings.CONSTRUCTORS.desired_product,
-    ) -> ChemicalEquation:
-        """To build a ChemicalEquation instance from a reaction string"""
-        rdrxn, read_outcome = self.read_reaction(
-            reaction_string=reaction_string, inp_fmt=inp_fmt
-        )
-        if desired_product:
-            desired_product = cif.rdmol_from_string(desired_product, inp_fmt=inp_fmt)
-        return self.build_from_rdrxn(rdrxn=rdrxn, desired_product=desired_product)
-
-
-def create_chemical_equation(
-    rdrxn: cif.rdChemReactions.ChemicalReaction,
-    chemical_equation_identity_name: str,
-    constructor: MoleculeConstructor,
-    desired_product: Union[Molecule, None],
-) -> ChemicalEquation:
-    """
-    To initialize the correct builder of the ChemicalEquation based on the presence of the atom mapping.
-
-    Parameters:
-    ------------
-    rdrxn: rdChemReactions.ChemicalReaction
-        The rdkit Chemical Reaction object
-    chemical_equation_identity_name: str
-        The string indicating which representation of the ChemicalEquation determines its identity
-    constructor: MoleculeConstructor
-        The constructor for the Molecule objects involved
-    desired_product: Union[Molecule, None]
-        The Molecule object representing the product to be considered the desired product of the reaction;
-        if it is not provided, the molecule with the heaviest molecular weight is considered the desired product.
-
-    Returns:
-    --------
-    a new ChemicalEquation instance
-    """
-    builder_type = "mapped" if cif.has_mapped_products(rdrxn) else "unmapped"
-    reaction_mols = cif.rdrxn_to_molecule_catalog(rdrxn, constructor)
-    if desired_product is not None:
-        desired_product_mol = constructor.build_from_rdmol(desired_product)
-        if desired_product_mol not in reaction_mols["products"]:
-            logger.error("The selected product does not appear in the reaction. ")
-            raise ValueError
-    else:
-        desired_product_mol = cif.select_desired_product(reaction_mols)
-    builder = Builder()
-    builder.set_builder(builder_type)
-    return builder.get_chemical_equation(
-        reaction_mols, chemical_equation_identity_name, desired_product_mol
-    )
-
-
-class ChemicalEquationGenerator(ABC):
-    """Abstract class for ChemicalEquationAttributesGenerator"""
-
-    def get_basic_attributes(
-        self, reaction_mols: dict, desired_product: Union[Molecule, None]
-    ) -> Tuple[dict, Molecule]:
-        pass
-
-    @abstractmethod
-    def generate_template(
-        self, chemical_equation: ChemicalEquation
-    ) -> Union[Template, None]:
-        pass
-
-    @abstractmethod
-    def generate_disconnection(
-        self, chemical_equation: ChemicalEquation, desired_product
-    ) -> Union[Disconnection, None]:
-        pass
-
-    @abstractmethod
-    def generate_rdrxn(
-        self, ce: ChemicalEquation, use_reagents: bool
-    ) -> cif.rdChemReactions.ChemicalReaction:
-        pass
-
-    @abstractmethod
-    def generate_smiles(self, rdrxn: cif.rdChemReactions.ChemicalReaction) -> str:
-        pass
-
-
-class UnmappedChemicalEquationGenerator(ChemicalEquationGenerator):
-    def get_basic_attributes(
-        self, reaction_mols: dict, desired_product: Union[Molecule, None]
-    ) -> Tuple[dict, Molecule]:
-        """To build the initial attributes of a ChemicalEquation: mapping, role_map, catalog and
-        stoichiometry_coefficients. These are returned in a dictionary."""
-        basic_attributes = {
-            "mapping": None,
-            "role_map": {
-                role: sorted(list({m.uid for m in set(mols)}))
-                for role, mols in reaction_mols.items()
-            },
-        }
-        all_molecules = (
-            reaction_mols["reactants"]
-            + reaction_mols["reagents"]
-            + reaction_mols["products"]
-        )
-        basic_attributes["catalog"] = {m.uid: m for m in set(all_molecules)}
-        basic_attributes[
-            "stoichiometry_coefficients"
-        ] = self.generate_stoichiometry_coefficients(reaction_mols)
-        return basic_attributes, desired_product
-
-    def generate_rdrxn(
-        self, ce: ChemicalEquation, use_reagents: bool
-    ) -> cif.rdChemReactions.ChemicalReaction:
-        """To build the rdkit rdrxn object associated with the ChemicalEquation"""
-        return cif.build_rdrxn(
-            catalog=ce.catalog,
-            role_map=ce.role_map,
-            stoichiometry_coefficients=ce.stoichiometry_coefficients,
-            use_reagents=use_reagents,
-            use_smiles=False,
-            use_atom_mapping=False,
-            mapping=ce.mapping,
-        )
-
-    def generate_smiles(self, rdrxn: cif.rdChemReactions.ChemicalReaction) -> str:
-        """To build the smiles associated with the ChemicalEquation"""
-        return cif.rdrxn_to_string(
-            rdrxn=rdrxn, out_fmt="smiles", use_atom_mapping=False
-        )
-
-    @staticmethod
-    def generate_stoichiometry_coefficients(reaction_mols: dict) -> dict:
-        """To build the dictionary of the stoichiometry coefficients of an unmapped ChemicalEquation"""
-        stoichiometry_coefficients = {}
-        for role in ["reactants", "reagents", "products"]:
-            molecules = reaction_mols[role]
-            molecule_coeffs = {m.uid: molecules.count(m) for m in set(molecules)}
-            stoichiometry_coefficients[role] = molecule_coeffs
-        return stoichiometry_coefficients
-
-    def generate_template(self, ce: ChemicalEquation):
-        """To generate the template. It is None if the ChemicalEquation is unmapped."""
-        return None
-
-    def generate_disconnection(self, ce: ChemicalEquation, desired_product: Molecule):
-        """To generate the disconnection. It is None if the ChemicalEquation is unmapped."""
-        return None
-
-
-class MappedChemicalEquationGenerator(ChemicalEquationGenerator):
-    def get_basic_attributes(
-        self, reaction_mols: dict, desired_product: Molecule
-    ) -> Tuple[dict, Molecule]:
-        """To build the initial attributes of a ChemicalEquation: mapping, role_map, catalog and
-        stoichiometry_coefficients. These are returned in a dictionary."""
-        basic_attributes = {
-            "mapping": self.generate_mapping(reaction_mols, desired_product)
-        }
-        basic_attributes["role_map"] = {
-            role: sorted(list(map_info.keys()))
-            for role, map_info in basic_attributes["mapping"].full_map_info.items()
-        }
-
-        all_molecules = (
-            reaction_mols["reactants"]
-            + reaction_mols["reagents"]
-            + reaction_mols["products"]
-        )
-        basic_attributes["catalog"] = {m.uid: m for m in set(all_molecules)}
-
-        basic_attributes[
-            "stoichiometry_coefficients"
-        ] = self.generate_stoichiometry_coefficients(basic_attributes["mapping"])
-        return basic_attributes, desired_product
-
-    @staticmethod
-    def generate_mapping(new_reaction_mols: dict, desired_product: Molecule) -> Ratam:
-        """To generate the Ratam instance for the ChemicalEquation"""
-        ratam_constructor = RatamConstructor()
-        return ratam_constructor.create_ratam(new_reaction_mols, desired_product)
-
-    @staticmethod
-    def generate_stoichiometry_coefficients(mapping: Ratam) -> dict:
-        """To build the dictionary of the stoichiometry coefficients of a mapped ChemicalEquation"""
-        stoichiometry_coefficients = {"reactants": {}, "reagents": {}, "products": {}}
-        for role, mapping_info in mapping.full_map_info.items():
-            for uid, map_list in mapping_info.items():
-                stoichiometry_coefficients[role].update({uid: len(map_list)})
-        return stoichiometry_coefficients
-
-    def generate_rdrxn(
-        self, ce: ChemicalEquation, use_reagents: bool
-    ) -> cif.rdChemReactions.ChemicalReaction:
-        """To build the rdkit rdrxn object associated with the ChemicalEquation"""
-        return cif.build_rdrxn(
-            catalog=ce.catalog,
-            role_map=ce.role_map,
-            stoichiometry_coefficients=ce.stoichiometry_coefficients,
-            use_reagents=use_reagents,
-            use_smiles=False,
-            use_atom_mapping=True,
-            mapping=ce.mapping,
-        )
-
-    def generate_smiles(self, rdrxn: cif.rdChemReactions.ChemicalReaction) -> str:
-        """To build the smiles associated with the ChemicalEquation"""
-        return cif.rdrxn_to_string(rdrxn=rdrxn, out_fmt="smiles", use_atom_mapping=True)
-
-    def generate_template(self, ce: ChemicalEquation) -> Template:
-        """To build the template of the ChemicalEquation"""
-        tc = TemplateConstructor()
-        return tc.build_from_reaction_string(
-            reaction_string=ce.smiles, inp_fmt="smiles"
-        )
-
-    def generate_disconnection(
-        self, ce: ChemicalEquation, desired_product: Molecule
-    ) -> Disconnection:
-        """To build the disconnection of the ChemicalEquation"""
-        dc = DisconnectionConstructor(identity_property_name="smiles")
-        return dc.build_from_chemical_equation(ce, desired_product)
-
-
-class Builder:
-    builders = {
-        "mapped": MappedChemicalEquationGenerator(),
-        "unmapped": UnmappedChemicalEquationGenerator(),
-    }
-    __builder = None
-
-    def set_builder(self, builder_type: str):
-        self.__builder = self.builders[builder_type]
-
-    def get_chemical_equation(
-        self,
-        reaction_mols: dict,
-        chemical_equation_identity_name: str,
-        desired_product: Molecule,
-    ) -> ChemicalEquation:
-        ce = ChemicalEquation()
-        basic_attributes, desired_product = self.__builder.get_basic_attributes(
-            reaction_mols, desired_product
-        )
-        ce.catalog = basic_attributes["catalog"]
-        ce.mapping = basic_attributes["mapping"]
-        ce.role_map = basic_attributes["role_map"]
-        ce.stoichiometry_coefficients = basic_attributes["stoichiometry_coefficients"]
-        use_reagents = chemical_equation_identity_name not in ["r_p", "u_r_p"]
-        ce.rdrxn = self.__builder.generate_rdrxn(ce, use_reagents)
-        ce.smiles = self.__builder.generate_smiles(ce.rdrxn)
-        ce.hash_map = create_reaction_like_hash_values(ce.catalog, ce.role_map)
-        ce.uid = ce.hash_map.get(chemical_equation_identity_name)
-        ce.template = self.__builder.generate_template(ce)
-        ce.disconnection = self.__builder.generate_disconnection(ce, desired_product)
-
-        return ce
-
-
-def calculate_molecular_hash_values(
-    rdmol: cif.Mol, hash_list: Union[set, None] = None
-) -> dict:
-    """To compute the hash_map dictionary containing molecular properties/representations names and the
-    corresponding hash values"""
-    molhashf = cif.HashFunction.names
-    if hash_list is None:
-        hash_list = MoleculeConstructor.all_available_identifiers
-    hash_map = {}
-
-    if rdkit_hashes := [h for h in hash_list if h in molhashf]:
-        hash_map.update(
-            {k: cif.MolHash(rdmol, v) for k, v in molhashf.items() if k in rdkit_hashes}
-        )
-    if "smiles" in hash_list:
-        hash_map.update(
-            {
-                "smiles": cif.MolHash(rdmol, v)
-                for k, v in molhashf.items()
-                if k == "CanonicalSmiles"
-            }
-        )
-
-    if other_hashes := [h for h in hash_list if h not in rdkit_hashes]:
-        factory = MolIdentifierFactory(rdmol)
-        for h in other_hashes:
-            if h not in MoleculeConstructor.all_available_identifiers:
-                logger.warning(f"{h} is not supported as molecular identifier")
-            elif h != "smiles":
-                hash_map.update(factory.select_identifier(h, hash_map))
-
-    """
-
-    hash_map['ExtendedMurcko_AG'] = smiles_to_anonymus_graph(hash_map['ExtendedMurcko'])
-    hash_map['ExtendedMurcko_EG'] = smiles_to_element_graph(hash_map['ExtendedMurcko'])
-    hash_map['MurckoScaffold_AG'] = smiles_to_anonymus_graph(hash_map['MurckoScaffold'])
-    hash_map['MurckoScaffold_EG'] = smiles_to_element_graph(hash_map['MurckoScaffold'])
-    """
-    return hash_map
-
-
-# ChemicalEquation hash calculations
-def create_reaction_like_hash_values(catalog: dict, role_map: dict) -> dict:
-    """To calculate the hash keys for reaction-like objects"""
-    mol_list_map = {
-        role: [catalog.get(uid) for uid in uid_list]
-        for role, uid_list in role_map.items()
-    }
-
-    # get the identity_property for each molecule
-    idp_list_map = {
-        role: [m.identity_property for m in molecule_list]
-        for role, molecule_list in mol_list_map.items()
-    }
-
-    # for each role concatenate the properties
-    idp_str_map = {role: ".".join(sorted(v)) for role, v in idp_list_map.items()}
-
-    # add some more strings
-    idp_str_map["r_p"] = ">>".join(
-        [idp_str_map.get("reactants"), idp_str_map.get("products")]
-    )
-    idp_str_map["r_r_p"] = ">".join(
-        [
-            idp_str_map.get("reactants"),
-            idp_str_map.get("reagents"),
-            idp_str_map.get("products"),
-        ]
-    )
-    idp_str_map["u_r_p"] = ">>".join(
-        sorted([idp_str_map.get("reactants"), idp_str_map.get("products")])
-    )
-    idp_str_map["u_r_r_p"] = ">>".join(
-        sorted(
-            [
-                idp_str_map.get("reactants"),
-                idp_str_map.get("reagents"),
-                idp_str_map.get("products"),
-            ]
-        )
-    )
-    return {role: utilities.create_hash(v) for role, v in idp_str_map.items()}
-
-
-def calculate_disconnection_hash_values(disconnection: Disconnection) -> dict:
-    idp = disconnection.molecule.identity_property
-
-    changes_map = {
-        "reacting_atoms": disconnection.reacting_atoms,
-        "hydrogenated_atoms": disconnection.hydrogenated_atoms,
-        "new_bonds": disconnection.new_bonds,
-        "mod_bonds": disconnection.modified_bonds,
-    }
-
-    """
-    | separates properties and is followed by the name and a:
-    """
-    changes_str = "|".join(
-        [f'{k}:{",".join(map(str, v))}' for k, v in changes_map.items()]
-    )
-
-    disconnection_summary = "|".join([idp, changes_str])
-
-    return {"disconnection_summary": disconnection_summary}
-
-
-def calculate_pattern_hash_values(smarts) -> dict:
-    return {"smarts": smarts}
-
-
-if __name__ == "__main__":
-    print("main")
-=======
     def build_from_reaction_string(
         self,
         reaction_string: str,
@@ -1476,5 +270,4 @@
             rdrxn=self.chemical_equation.rdrxn,
             out_fmt="smiles",
             use_atom_mapping=use_mapping,
-        )
->>>>>>> e5ff546a
+        )