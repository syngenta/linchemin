--- conflicted
+++ resolved
@@ -1,17 +1,6 @@
 import copy
 import re
 from functools import partial
-<<<<<<< HEAD
-from typing import Callable, Dict, Iterable, List, Tuple, Union
-
-import rdkit
-from rdchiral import template_extractor
-from rdkit import Chem, RDLogger
-from rdkit.Chem import (
-    DataStructs,
-    Descriptors,
-    Draw,
-=======
 from typing import Any, Callable, Dict, Iterable, List, Tuple, Union
 
 import rdkit
@@ -20,7 +9,6 @@
 from rdkit.Chem import (
     DataStructs,
     Descriptors,
->>>>>>> e5ff546a
     rdchem,
     rdChemReactions,
     rdFingerprintGenerator,
@@ -44,15 +32,11 @@
 # RDMOLECULE
 def rdmol_from_string(input_string: str, inp_fmt: str) -> Mol:
     """To generate an RDKit Mol object from a molecular string"""
-<<<<<<< HEAD
-    function_map = {"smiles": Chem.MolFromSmiles, "smarts": Chem.MolFromSmarts}
-=======
     function_map = {
         "smiles": Chem.MolFromSmiles,
         "smarts": Chem.MolFromSmarts,
         "mol_block": Chem.MolFromMolBlock,
     }
->>>>>>> e5ff546a
     func = function_map.get(inp_fmt)
     return func(input_string)
 
@@ -149,7 +133,6 @@
     canon_idx_old_idx = [(j, i) for i, j in enumerate(Chem.CanonicalRankAtoms(rdmol))]
     old_idcs_sorted_by_canon_idcs = tuple(zip(*sorted(canon_idx_old_idx)))
     return old_idcs_sorted_by_canon_idcs[1]
-<<<<<<< HEAD
 
 
 def map_atoms_to_canon_mol(
@@ -165,23 +148,6 @@
     atom_indices: Iterable[int]
         The iterable with the atoms' indices for which the corresponding canonical indices are needed
 
-=======
-
-
-def map_atoms_to_canon_mol(
-    mol_mapped: Mol, atom_indices: Iterable[int]
-) -> Tuple[int, ...]:
-    """
-    To get a map between the atoms' indices in a mapped rdkit Mol and those in the canonical smiles.
-
-    Parameters
-    ------------
-    mol_mapped:Mol
-        The mapped rdkit Mol object
-    atom_indices: Iterable[int]
-        The iterable with the atoms' indices for which the corresponding canonical indices are needed
-
->>>>>>> e5ff546a
     Returns
     --------
     Tuple[int, ...]
@@ -254,27 +220,17 @@
     return rdmol, log
 
 
-<<<<<<< HEAD
-def canonicalize_rdmol_lite(rdmol: Mol, is_pattern: bool = False) -> Mol:
-    if is_pattern:
-        return Chem.MolFromSmarts(Chem.MolToSmarts(rdmol))
-    else:
-        return Chem.MolFromSmiles(Chem.MolToSmiles(rdmol))
-=======
 def canonicalize_rdmol_lite(
     rdmol: Mol, is_pattern: bool = False, use_extended_info: bool = True
 ) -> Mol:
     """
     To canonicalize an RDKit molecule with options for pattern (SMARTS) and extended information (CXSMILES).
->>>>>>> e5ff546a
 
     Args:
         rdmol (Mol): The RDKit molecule to canonicalize.
         is_pattern (bool, optional): Whether the molecule should be treated as a pattern (SMARTS). Defaults to False.
         use_extended_info (bool, optional): Whether to use extended canonicalization information (CXSMILES). Defaults to True.
 
-<<<<<<< HEAD
-=======
     Returns:
         Mol: The canonicalized molecule
 
@@ -308,7 +264,6 @@
         raise CanonicalizationError
 
 
->>>>>>> e5ff546a
 def canonicalize_mapped_rdmol(mapped_rdmol: Mol) -> Mol:
     """
     To ensure that the atom ids in a mapped rdkit Mol object are independent of the mapping.
@@ -368,8 +323,6 @@
     return d
 
 
-<<<<<<< HEAD
-=======
 def extract_atom_properties(rdmol: Mol) -> Dict[int, Dict[str, Any]]:
     """
     To extract the properties of all atoms in an RDKit molecule and clear them from the molecule.
@@ -494,20 +447,14 @@
     return new_rdmol
 
 
->>>>>>> e5ff546a
 def map_number_lookup(map_numbers: dict, canon_idx_old_idx: tuple) -> dict:
     """To associate the map numbers of the old atoms' id with the new ids"""
     mapping = {}
     for new_id, old_id in canon_idx_old_idx:
-<<<<<<< HEAD
-        if mapping_n := [m for old, m in map_numbers.items() if old == old_id]:
-            mapping[new_id] = int(mapping_n[0])
-=======
         if mapping_n := next(
             (m for old, m in map_numbers.items() if old == old_id), None
         ):
             mapping[new_id] = int(mapping_n)
->>>>>>> e5ff546a
         else:
             mapping[new_id] = 0
     return mapping
@@ -533,25 +480,6 @@
 MolPropertyFunction = Callable[[Mol], str]
 
 
-<<<<<<< HEAD
-def compute_mol_smiles(rdmol: Mol, isomeric_smiles: bool = True) -> str:
-    """To compute a molecular smiles from a rdkit Mol object"""
-    return Chem.MolToSmiles(rdmol, isomericSmiles=isomeric_smiles)
-
-
-def compute_mol_smarts(rdmol: Mol, isomeric_smiles: bool = True) -> str:
-    """To compute a molecular smarts from a rdkit Mol object"""
-    return Chem.MolToSmarts(rdmol, isomericSmiles=isomeric_smiles)
-
-
-def compute_mol_inchi_key(rdmol: Mol) -> str:
-    """To compute a molecular inchi from a rdkit Mol object"""
-    inchi = Chem.MolToInchi(rdmol, options="-KET -15T")
-    return Chem.InchiToInchiKey(inchi)
-
-
-=======
->>>>>>> e5ff546a
 def get_mol_property_function(property_name: str) -> MolPropertyFunction:
     mol_property_function_factory = {
         "smiles": compute_mol_smiles,
@@ -560,11 +488,7 @@
     return mol_property_function_factory.get(property_name)
 
 
-<<<<<<< HEAD
-def is_mapped_molecule(rdmol):
-=======
 def is_mapped_molecule(rdmol: Mol) -> bool:
->>>>>>> e5ff546a
     """To check whether a rdmol is mapped"""
     mapped_atoms = [a.GetAtomMapNum() for a in rdmol.GetAtoms()]
     if not mapped_atoms or set(mapped_atoms) == {0} or set(mapped_atoms) == {-1}:
@@ -595,11 +519,7 @@
     format_function_map = {
         "smiles": partial(Chem.rdChemReactions.ReactionFromSmarts, useSmiles=True),
         "smarts": partial(Chem.rdChemReactions.ReactionFromSmarts, useSmiles=False),
-<<<<<<< HEAD
-        "rxn": Chem.rdChemReactions.ReactionFromRxnBlock,
-=======
         "rxn_block": Chem.rdChemReactions.ReactionFromRxnBlock,
->>>>>>> e5ff546a
     }
 
     func = format_function_map.get(inp_fmt)
@@ -620,11 +540,6 @@
     function_map = {
         "smiles": partial(Chem.rdChemReactions.ReactionToSmiles, canonical=True),
         "smarts": Chem.rdChemReactions.ReactionToSmarts,
-<<<<<<< HEAD
-        # 'rxn': partial(Chem.rdChemReactions.ReactionToRxnBlock, forceV3000=True),
-        "rxn": Chem.rdChemReactions.ReactionToRxnBlock,
-        # 'rxn': Chem.rdChemReactions.ReactionToV3KRxnBlock,
-=======
         "rxn": partial(
             Chem.rdChemReactions.ReactionToRxnBlock,
             forceV3000=True,
@@ -634,7 +549,6 @@
         "rxn_blockV3K": partial(
             Chem.rdChemReactions.ReactionToV3KRxnBlock, separateAgents=True
         ),
->>>>>>> e5ff546a
     }
     func = function_map.get(out_fmt)
     return func(rdrxn_)
@@ -675,14 +589,7 @@
     mol_catalog = {}
     for role, rdmols in reaction_rdmols.items():
         mol_catalog[role] = [
-<<<<<<< HEAD
-            constructor.build_from_rdmol(rdmol=rdmol)
-            for r, rdmol_list in reaction_rdmols.items()
-            if r == role
-            for rdmol in rdmol_list
-=======
             constructor.build_from_rdmol(rdmol=rdmol) for rdmol in rdmols
->>>>>>> e5ff546a
         ]
     return mol_catalog
 
@@ -692,11 +599,7 @@
     return any(is_mapped_molecule(mol) for mol in list(rdrxn.GetProducts()))
 
 
-<<<<<<< HEAD
-def select_desired_product(mol_catalog: dict):
-=======
 def select_desired_product(mol_catalog: list):
->>>>>>> e5ff546a
     """
     To select the 'desired product' among the products of a reaction.
 
@@ -710,15 +613,6 @@
     desired product: Molecule
         the Molecule instance corresponding to the desired product
     """
-<<<<<<< HEAD
-    d = {
-        p: sum(atom.GetMass() for atom in p.rdmol.GetAtoms())
-        for p in mol_catalog.get("products")
-    }
-    return max(d, key=d.get)
-
-
-=======
     d = {p: sum(atom.GetMass() for atom in p.rdmol.GetAtoms()) for p in mol_catalog}
     return max(d, key=d.get)
 
@@ -731,7 +625,6 @@
     return max(d, key=d.get)
 
 
->>>>>>> e5ff546a
 def rdrxn_role_reassignment(
     rdrxn: rdChemReactions.ChemicalReaction, desired_product_idx: int = 0
 ) -> rdChemReactions.ChemicalReaction:
@@ -889,19 +782,12 @@
     return full_map_info_new
 
 
-<<<<<<< HEAD
-def mapping_diagnosis(chemical_equation, desired_product) -> list:
-    """
-    To check possible issues in the atom mapping: (i) if there are unmapped atoms in the desired product (issues
-    in computing route metrics); (ii) if there are unmapped atoms in the reactants (possible hint for leaving groups)
-=======
 def mapping_diagnosis(chemical_equation, desired_product) -> Union[list, None]:
     """
     To validate the chemical equation with atom mapping.
     To check possible issues in the atom mapping:
     (i) if there are unmapped atoms in the desired product (issues in computing route metrics, missing reactants);
     (ii) if there are unmapped atoms in the reactants (possible hint for leaving groups)
->>>>>>> e5ff546a
 
     Parameters:
     ------------
@@ -912,13 +798,6 @@
 
     Returns:
     ---------
-<<<<<<< HEAD
-    unmapped_fragments: list
-        The list of smiles referring to the unmapped atoms of each reactant
-    """
-
-    if [
-=======
     unmapped_fragments: Union[list, None]
         The list of smiles referring to the unmapped atoms of each reactant
     """
@@ -952,7 +831,6 @@
         at for at in atom_transformations if at.product_uid == desired_product.uid
     ]
     if len(at_desired_product) != desired_product.rdmol.GetNumAtoms() or [
->>>>>>> e5ff546a
         a
         for a in desired_product.rdmol_mapped.GetAtoms()
         if a.GetAtomMapNum() in [0, -1]
@@ -960,27 +838,6 @@
         logger.warning(
             "Some atoms in the desired product remain unmapped: possible important reactants are missing"
         )
-<<<<<<< HEAD
-
-    unamapped_fragments = []
-    for uid in chemical_equation.role_map["reactants"]:
-        mols = [
-            m.rdmol_mapped for u, m in chemical_equation.catalog.items() if u == uid
-        ]
-
-        for m in mols:
-            if unmapped_atoms := [
-                a for a in m.GetAtoms() if a.GetAtomMapNum() in [0, -1]
-            ]:
-                atoms_indices = [a.GetIdx() for a in unmapped_atoms]
-                fragment = Chem.rdmolfiles.MolFragmentToSmiles(
-                    m,
-                    atomsToUse=atoms_indices,
-                    atomSymbols=[a.GetSymbol() for a in m.GetAtoms()],
-                )
-
-                unamapped_fragments.append(fragment)
-    return unamapped_fragments
 
 
 def get_hydrogenation_info(
@@ -1004,7 +861,7 @@
     """
     bonds = []
     for hydrogen_info in hydrogenated_atoms:
-        if delta := hydrogen_info[1] > 0:
+        if hydrogen_info[1] > 0:
             p_atom_idx = hydrogen_info[0]
             disconnection_rdmol = Chem.AddHs(
                 disconnection_rdmol, onlyOnAtoms=[p_atom_idx]
@@ -1015,16 +872,8 @@
                 if a.GetSymbol() == "H"
                 and disconnection_rdmol.GetBondBetweenAtoms(a.GetIdx(), p_atom_idx)
             ]
-            # h_idxs = list(
-            #     range(
-            #         disconnection_rdmol.GetNumAtoms() - delta,
-            #         disconnection_rdmol.GetNumAtoms(),
-            #     )
-            # )
-            for i in h_idxs:
-                # new bond with hydrogen atom
-                pbond = disconnection_rdmol.GetBondBetweenAtoms(i, p_atom_idx)
-                bonds.append(sorted((i, p_atom_idx)))
+
+            bonds.extend(sorted((i, p_atom_idx)) for i in h_idxs)
     return bonds, disconnection_rdmol
 
 
@@ -1168,187 +1017,6 @@
         rdkit_function(molecule.rdmol, rdrxn)
 
 
-=======
-
-
-def get_hydrogenation_info(
-    disconnection_rdmol: Mol, hydrogenated_atoms: List[dict]
-) -> Tuple[list, Mol]:
-    """
-    It adds new bonds between reacting atoms and hydrogen atoms, if any.
-
-    Parameters:
-    ------------
-    disconnection_rdmol: Mol to
-        The rdkit Mol object to which hydrogen atoms will be added
-    hydrogenated_atoms: List[dict]
-        The list of dictionaries mapping atoms id with the variation in number of bonded hydrogen, if any
-
-    Returns:
-    ---------
-    bonds, disconnection_rdmol: Tuple[list, Mol]
-        the list of atoms id pairs between which a new bond is formed and the rdkit Mol object
-        to which explicit hydrogen atoms are added
-    """
-    bonds = []
-    for hydrogen_info in hydrogenated_atoms:
-        if hydrogen_info[1] > 0:
-            p_atom_idx = hydrogen_info[0]
-            disconnection_rdmol = Chem.AddHs(
-                disconnection_rdmol, onlyOnAtoms=[p_atom_idx]
-            )
-            h_idxs = [
-                a.GetIdx()
-                for a in disconnection_rdmol.GetAtoms()
-                if a.GetSymbol() == "H"
-                and disconnection_rdmol.GetBondBetweenAtoms(a.GetIdx(), p_atom_idx)
-            ]
-
-            bonds.extend(sorted((i, p_atom_idx)) for i in h_idxs)
-    return bonds, disconnection_rdmol
-
-
-def rdchiral_extract_template(
-    reaction_string: str, inp_fmt: str, reaction_id: Union[int, None] = None
-):
-    if inp_fmt != "smiles":
-        raise NotImplementedError
-    mapped_smiles_split = reaction_string.split(">")
-    rdchiral_input = {
-        "_id": reaction_id,
-        "reactants": mapped_smiles_split[0],
-        "agents": mapped_smiles_split[1],
-        "products": mapped_smiles_split[2],
-    }
-    return template_extractor.extract_from_reaction(reaction=rdchiral_input)
-
-
-def inject_atom_mapping(mol, full_map_info: dict, role: str) -> list:
-    """
-    To inject the atom mapping information in an unmapped Mol instance
-
-    Parameters:
-    -----------
-    mol: Molecule
-        The Molecule instance of interest
-    full_map_info: dict
-        The dictionary containing the information regarding the atoms' map numbers
-    role: str
-        The role of the molecule (reactants, reagents, products)
-
-    Returns:
-    --------
-    mapped_rdmols: list
-        The list of mapped rdkit's Mol objects
-
-    """
-    mol_mappings = full_map_info[role].get(mol.uid)
-    mapped_rdmols = []
-    for map_dict in mol_mappings:
-        rdmol_new = copy.deepcopy(mol.rdmol_mapped)
-        for i, map_num in map_dict.items():
-            atom = next(a for a in rdmol_new.GetAtoms() if a.GetIdx() == i)
-            atom.SetIntProp("molAtomMapNumber", map_num)
-        mapped_rdmols.append(canonicalize_mapped_rdmol(rdmol_new))
-    return mapped_rdmols
-
-
-def add_reactant_to_rdrxn(rdmol: Mol, rdrxn: rdChemReactions.ChemicalReaction):
-    """To add a reactant to a rdkit ChemicalReaction object"""
-    rdrxn.AddReactantTemplate(rdmol)
-
-
-def add_reagent_to_rdrxn(rdmol: Mol, rdrxn: rdChemReactions.ChemicalReaction):
-    """To add a reagent to a rdkit ChemicalReaction object"""
-    rdrxn.AddAgentTemplate(rdmol)
-
-
-def add_product_to_rdrxn(rdmol: Mol, rdrxn: rdChemReactions.ChemicalReaction):
-    """To add a product to a rdkit ChemicalReaction object"""
-    rdrxn.AddProductTemplate(rdmol)
-
-
-def build_rdrxn(
-    catalog: dict,
-    role_map: dict,
-    stoichiometry_coefficients: dict,
-    use_reagents: bool,
-    use_smiles: bool,
-    use_atom_mapping: bool,
-    mapping=None,
-) -> rdChemReactions.ChemicalReaction:
-    """
-    To build a rdkit Reaction object using the attributes of a ChemicalEquation
-
-    Parameters:
-    ------------
-    catalog: dict
-        The dictionary mapping the uid of the Molecules involved in the reaction with the relative Molecule instances
-    role_map: dict
-        The dictionary mapping each role with a list of Molecules' uid
-    stoichiometry_coefficients: dict
-        The nested dictionary that, for each role, maps the Molecules' uid with their stoichiometric coefficient
-    use_reagents: bool
-        Whether the reagents should be considered while building the rdrxn object
-    use_smiles: bool
-        Whether the smiles should be used
-    use_atom_mapping: bool
-        Whether the atom mapping should be conserved in the final rdrxn
-    mapping: Optional[Ratam, None]
-        The Ratam instance with the mapping information of the reaction; if it is not provided, it is assumed
-        that the reaction is not mapped (default None)
-
-    Returns:
-    --------
-    rdrxn_new: ChemicalReaction
-        The rdkit ChemicalReaction object
-    """
-    rdkit_functions_map = {
-        "reactants": add_reactant_to_rdrxn,
-        "reagents": add_reagent_to_rdrxn,
-        "products": add_product_to_rdrxn,
-    }
-    # an empty rdkit Reaction is initialized
-    reaction_smiles_empty = ">>"
-    rdrxn_new = rdChemReactions.ReactionFromSmarts(
-        reaction_smiles_empty, useSmiles=use_smiles
-    )
-
-    # the rdkit Reaction is populated with the molecules based on their role and their stoichiometry
-    for role, func in rdkit_functions_map.items():
-        # if reagents should be ignored, this role is skipped and no molecules are added
-        if role == "reagents" and not use_reagents:
-            continue
-        for mol_id in role_map.get(role):
-            m = catalog.get(mol_id)
-            if mapping:
-                populate_rdrxn_with_mapping(m, rdrxn_new, mapping, role, func)
-
-            else:
-                populate_rdrxn_with_stoichiometry(
-                    m, rdrxn_new, role, stoichiometry_coefficients, func
-                )
-
-    if not use_atom_mapping:
-        Chem.rdChemReactions.RemoveMappingNumbersFromReactions(rdrxn_new)
-    return rdrxn_new
-
-
-def populate_rdrxn_with_mapping(molecule, rdrxn, mapping, role, rdkit_function):
-    """To add mapped molecules to a rdkit ChemicalReaction object with a specific role"""
-    mapped_rdmols = inject_atom_mapping(molecule, mapping.full_map_info, role)
-    [rdkit_function(rdmol, rdrxn) for rdmol in mapped_rdmols]
-
-
-def populate_rdrxn_with_stoichiometry(
-    molecule, rdrxn, role, stoichiometry_coefficients, rdkit_function
-):
-    """To add molecules to a rdkit ChemReaction object with a specific role"""
-    for _ in range(stoichiometry_coefficients.get(role).get(molecule.uid)):
-        rdkit_function(molecule.rdmol, rdrxn)
-
-
->>>>>>> e5ff546a
 def canonicalize_rdrxn(
     rdrxn: rdChemReactions.ChemicalReaction,
 ) -> rdChemReactions.ChemicalReaction:
