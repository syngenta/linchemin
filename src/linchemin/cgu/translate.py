from abc import ABC, abstractmethod
<<<<<<< HEAD
from typing import List, Tuple, Type, Union
=======
from dataclasses import dataclass, field
from typing import Optional, Union
>>>>>>> e5ff546a

import networkx as nx
import pydot

<<<<<<< HEAD
import linchemin.cheminfo.depiction as cid
import linchemin.cheminfo.functions as cif
from linchemin import settings
from linchemin.cgu.convert import converter
from linchemin.cgu.iron import Direction, Edge, Iron, Node
=======
from linchemin.cgu.graph_transformations.data_model_converters import (
    DataModelCatalog,
    DataModelConverter,
)
from linchemin.cgu.graph_transformations.exceptions import UnavailableTranslation
from linchemin.cgu.graph_transformations.format_translators import (
    GraphFormatCatalog,
    get_formats,
)
from linchemin.cgu.iron import Iron
>>>>>>> e5ff546a
from linchemin.cgu.syngraph import (
    BipartiteSynGraph,
    MonopartiteMolSynGraph,
    MonopartiteReacSynGraph,
)
<<<<<<< HEAD
from linchemin.cheminfo.models import ChemicalEquation, Molecule
from linchemin.IO import io as lio
=======
>>>>>>> e5ff546a
from linchemin.utilities import console_logger

"""
Module containing functions and classes to transform a graph from an input format to a different output format.

"""

logger = console_logger(__name__)


<<<<<<< HEAD
# Translation Errors definitions
class TranslationError(Exception):
    """Base class for exceptions leading to unsuccessful translation."""

    pass


class EmptyRoute(TranslationError):
    """Raised if an empty route is found"""

    pass


class InvalidRoute(TranslationError):
    """Raised if the route does not contain at least two molecules connected by an edge"""


class UnavailableFormat(TranslationError):
    """Raised if the selected format is not among the available ones"""

    pass


class UnavailableDataModel(TranslationError):
    """Raised if the selected output format is not among the available ones"""

    pass


class UnavailableTranslation(TranslationError):
    """Raised if the required translation cannot be performed"""

    pass


# Abstract class definition for translators
class AbsTranslator(ABC):
    """
    Abstract class for format translators.

    Attributes:
    ------------
    as_input: a string indicating if the 'to_iron' method has been implemented
            If implemented: as_input = 'implemented'
            If not implemented: as_input = None

    as_output: a string indicating if the 'from_iron' method has been implemented
             If implemented: as_output = 'implemented'
             If not implemented: as_output = None
    """

    as_input: Union[str, None] = None
    as_output: Union[str, None] = None

    @abstractmethod
    def from_iron(
        self, graph: Iron
    ) -> Union[
        MonopartiteReacSynGraph,
        MonopartiteMolSynGraph,
        BipartiteSynGraph,
        nx.classes.digraph.DiGraph,
        pydot.Dot,
        list,
        dict,
        None,
    ]:
        """
        To translate an Iron instance into a graph object of another type.

        Parameters:
        -----------
        graph: Iron
            The input Iron instance

        Returns:
        --------
        output graph: Union[MonopartiteReacSynGraph, MonopartiteMolSynGraph, BipartiteSynGraph, nx.classes.digraph.DiGraph,
                    pydot.Dot, list, dict, None]
            The input graph in another format selected by the user
        """
        pass

    @abstractmethod
    def to_iron(
        self,
        graph: Union[
            MonopartiteReacSynGraph,
            MonopartiteMolSynGraph,
            BipartiteSynGraph,
            nx.classes.digraph.DiGraph,
            pydot.Dot,
            list,
            dict,
            None,
        ],
    ) -> Union[Iron, None]:
        """
        To translate a graph object of a specific type into an Iron instance.

        Parameters:
        -----------
        graph: Union[MonopartiteReacSynGraph, MonopartiteMolSynGraph, BipartiteSynGraph, nx.classes.digraph.DiGraph,
                    pydot.Dot, list, dict, None]
            The input graph to be translated into an Iron object

        Returns:
        --------
        iron_graph: Iron
            The input graph as Iron object
        """
        pass

    def get_node_info(
        self, node: Union[ChemicalEquation, Molecule], iron: Iron
    ) -> Tuple[int, Node]:
        """To create or identify a specif node in an Iron instance"""
        # if the node is not yet in the Iron instance, it is created and added to Iron
        if node not in [n.properties["node_type"] for n in iron.nodes.values()]:
            id_n = iron.i_node_number()
            id_n1, node1 = self.build_iron_node(node, id_n)
            iron.add_node(str(id_n), node1)
        else:
            # if the node is already included in Iron, the relative information is retrieved
            id_n1, node1 = next(
                (i, n)
                for i, n in iron.nodes.items()
                if n.properties["node_type"] == node
            )
        return id_n1, node1

    @staticmethod
    def build_iron_node(
        node: Union[ChemicalEquation, Molecule], id_n: int
    ) -> Tuple[int, Node]:
        """To build an Iron's node instance from a ChemicalEquation"""
        # the unmapped smiles is built so that the route is suitable to be correctly displayed in a png file
        if type(node) == ChemicalEquation:
            unmapped_smiles = cif.rdrxn_to_string(
                node.rdrxn, out_fmt="smiles", use_atom_mapping=False
            )
        else:
            unmapped_smiles = node.smiles

        prop = {
            "node_unmapped_smiles": unmapped_smiles,
            "node_smiles": node.smiles,
            "node_type": node,
        }
        return id_n, Node(iid=str(id_n), properties=prop, labels=[])


# Translator factory definition
class TranslatorFactory:
    """
    Translator Factory to give access to the translations.

    Attributes:
    ------------
    _formats: a dictionary
        It maps the strings representing the 'name' of a format to the correct AbsTranslator subclass

    _data_models: a dictionary
        It maps the strings representing the 'name' of a data model to the correct SynGraph subclass

    """

    _formats = {}
    _data_models = {}

    @classmethod
    def register_datamodel_translator(cls, name: str, info: str):
        """
        Decorator for registering a new data model translator.

        Parameters:
        ------------
        name: str
            The name of the data model to be used as a key in the registry
        info: str
            A brief description of the data model

        Returns:
        ---------
        function: The decorator function.
        """

        def decorator(datamodel_translator_class: Type[AbsTranslator]):
            cls._data_models[name.lower()] = {
                "class": datamodel_translator_class,
                "info": info,
            }
            return datamodel_translator_class

        return decorator

    @classmethod
    def register_format_translator(cls, name: str, info: str):
        """
        Decorator for registering a new data model translator.

        Parameters:
        ------------
        name: str
            The name of the translator to be used as a key in the registry
        info: str
            A brief description of the translator

        Returns:
        ---------
        function: The decorator function.
        """

        def decorator(format_translator_class: Type[AbsTranslator]):
            cls._formats[name.lower()] = {
                "class": format_translator_class,
                "info": info,
            }
            return format_translator_class

        return decorator

    @classmethod
    def list_format_translators(cls):
        """
        To list the names of all available formats.

        Returns:
        ---------
        translators: list
            The names and information of the available formats.
        """
        return cls._formats

    @classmethod
    def list_datamodels_translators(cls):
        """
        To list the names of all available formats.

        Returns:
        ---------
        translators: list
            The names and information of the available data models.
        """
        return cls._data_models

    @classmethod
    def get_format_translator(cls, name: str) -> AbsTranslator:
        """
        To get an instance of the specified AbsTranslator.

        Parameters:
        ------------
        name: str
            The name of the format translator.

        Returns:
        ---------
        AbsTranslator: An instance of the specified format translator.

        Raises:
        -------
        KeyError: If the specified format is not registered.
        """
        format_translator = cls._formats.get(name.lower())
        if format_translator is None:
            logger.error(f"Format '{name}' not found")
            raise UnavailableFormat
        return format_translator["class"]()

    @classmethod
    def get_datamodel_translator(cls, name: str) -> AbsTranslator:
        """
        To get an instance of the specified AbsTranslator.

        Parameters:
        ------------
        name: str
            The name of the data model translator.

        Returns:
        ---------
        AbsTranslator: An instance of the specified format translator.

         Raises:
        -------
        KeyError: If the specified format is not registered.
        """
        datamodel_translator = cls._data_models.get(name.lower())
        if datamodel_translator is None:
            logger.error(f"Data model '{name}' not found")
            raise UnavailableDataModel
        return datamodel_translator["class"]()

    def select_translation_to_iron(
        self, input_format: str, graph, out_data_model: str
    ) -> Iron:
        """Calls the correct translator to transform the selected input graph object into an Iron instance"""
        if input_format == "iron":
            return graph

        if input_format == "syngraph":
            in_translator = self.get_datamodel_translator(out_data_model)
        else:
            in_translator = self.get_format_translator(input_format)
        return in_translator.to_iron(graph)

    def select_translation_from_iron(
        self, out_format: str, iron_graph: Iron, out_data_model: str
    ):
        """Calls the correct translator to transform an Iron instance into the selected output graph object"""
        if out_format == "iron":
            return iron_graph
        if out_format == "syngraph":
            out_translator = self.get_datamodel_translator(out_data_model)
        else:
            out_translator = self.get_format_translator(out_format)
        return out_translator.from_iron(iron_graph)


# Concrete translators definitions
@TranslatorFactory.register_datamodel_translator(
    "monopartite_reactions", "A graph with reaction nodes only"
)
class TranslatorMonopartiteReacSynGraph(AbsTranslator):
    """Translator subclass to handle translations into and from MonopartiteReacSynGraph instances"""

    as_input = "implemented"
    as_output = "implemented"

    def from_iron(self, iron_route: Iron) -> Union[MonopartiteReacSynGraph, None]:
        """Translates an Iron instance into a MonopartiteReacSynGraph instance"""
        try:
            if iron_route is None:
                raise EmptyRoute
            return MonopartiteReacSynGraph(iron_route)
        except EmptyRoute:
            logger.warning(
                "While translating from Iron to monopartite-reactions SynGraph object an empty route was found: "
                '"None" returned'
            )
            return None

    def to_iron(self, mp_syngraph: MonopartiteReacSynGraph) -> Union[Iron, None]:
        """Translates a MonopartiteReacSynGraph instance into an Iron instance"""
        try:
            if mp_syngraph is None:
                raise EmptyRoute
            iron = Iron()
            id_e = 0
            for parent, children in mp_syngraph.graph.items():
                id_n1, node1 = self.get_node_info(parent, iron)

                for c in children:
                    id_n2, node2 = self.get_node_info(c, iron)

                    e = build_iron_edge(id_n1, id_n2, id_e)
                    iron.add_edge(str(id_e), e)
                    id_e += 1

            iron.source = mp_syngraph.uid
            return iron

        except EmptyRoute:
            logger.warning(
                'While translating from a monopartite-reactions SynGraph to Iron an empty route was found: "None" '
                "returned"
            )
            return None


@TranslatorFactory.register_datamodel_translator(
    "bipartite", "A graph with reaction and molecule nodes"
)
class TranslatorBipartiteSynGraph(AbsTranslator):
    """Translator subclass to handle translations into and from BipartiteSynGraph instances"""

    as_input = "implemented"
    as_output = "implemented"

    def from_iron(self, iron_route: Iron) -> Union[BipartiteSynGraph, None]:
        """Translates an Iron instance into a BipartiteSynGraph instance"""
        try:
            if iron_route is None:
                raise EmptyRoute
            return BipartiteSynGraph(iron_route)
        except EmptyRoute:
            logger.warning(
                'While translating from Iron to bipartite SynGraph object an empty route was found: "None" returned'
            )
            return None

    def to_iron(self, syngraph: BipartiteSynGraph) -> Union[Iron, None]:
        """Translates a BipartiteSynGraph instance into an Iron instance"""
        try:
            if syngraph is None:
                raise EmptyRoute
            iron = Iron()
            id_e = 0
            for parent, children in syngraph.graph.items():
                id_n1, node1 = self.get_node_info(parent, iron)

                for c in children:
                    id_n2, node2 = self.get_node_info(c, iron)

                    e = build_iron_edge(id_n1, id_n2, id_e)
                    iron.add_edge(str(id_e), e)
                    id_e += 1

            iron.source = syngraph.uid
            return iron
        except EmptyRoute:
            logger.warning(
                'While translating from a bipartite SynGraph to Iron an empty route was found: "None" returned'
            )
            return None


@TranslatorFactory.register_datamodel_translator(
    "monopartite_molecules", "A graph with molecule nodes only"
)
class TranslatorMonopartiteMolSynGraph(AbsTranslator):
    """Translator subclass to handle translations into and from MonopartiteMolSynGraph instances"""

    as_input = "implemented"
    as_output = "implemented"

    def from_iron(self, iron_route: Iron) -> Union[MonopartiteMolSynGraph, None]:
        """Translates an Iron instance into a MonopartiteMolSynGraph instance"""
        try:
            if iron_route is None:
                raise EmptyRoute
            return MonopartiteMolSynGraph(iron_route)
        except EmptyRoute:
            logger.warning(
                "While translating from Iron to a monopartite-molecules SynGraph object an empty route was found: "
                '"None" returned'
            )
            return None

    def to_iron(self, mp_syngraph: MonopartiteMolSynGraph) -> Union[Iron, None]:
        """Translates a MonopartiteReacSynGraph instance into an Iron instance"""
        try:
            if mp_syngraph is None:
                raise EmptyRoute
            iron = Iron()
            id_e = 0
            for parent, children in mp_syngraph.graph.items():
                id_n1, node1 = self.get_node_info(parent, iron)

                for c in children:
                    id_n2, node2 = self.get_node_info(c, iron)

                    e = build_iron_edge(id_n1, id_n2, id_e)
                    iron.add_edge(str(id_e), e)
                    id_e += 1

            iron.source = mp_syngraph.uid
            return iron
        except EmptyRoute:
            logger.warning(
                'While translating from a monopartite-molecules SynGraph to Iron an empty route was found: "None" '
                "returned"
            )
            return None


@TranslatorFactory.register_format_translator("networkx", "Networkx DiGraph object")
class TranslatorNetworkx(AbsTranslator):
    """Translator subclass to handle translations into and from Networkx objects"""

    as_input = "implemented"
    as_output = "implemented"

    def from_iron(self, route_iron: Iron) -> Union[nx.classes.digraph.DiGraph, None]:
        """Translates an Iron instance into a Networkx object"""
        try:
            if route_iron is None:
                raise EmptyRoute
            elif route_iron.i_edge_number() == 0:
                # graph with no edges
                nx_graph = self.build_single_node_nx(route_iron)

            else:
                # graph with at least one edge
                nx_graph = self.build_multi_nodes_nx(route_iron)

            return nx_graph
        except EmptyRoute:
            logger.warning(
                'While translating from Iron to NetworkX object an empty route was found: "None" returned'
            )
            return None

    def build_multi_nodes_nx(self, route_iron: Iron) -> nx.DiGraph:
        """To build a networkx GiGraph with multiple nodes connected by edges"""
        nx_graph = nx.DiGraph()
        nx_graph.graph["source"] = route_iron.source
        self.add_nx_nodes_edges(nx_graph, route_iron)
        self.add_nx_nodes_attributes(nx_graph, route_iron)

        return nx_graph

    @staticmethod
    def add_nx_nodes_edges(nx_graph: nx.DiGraph, route_iron: Iron) -> None:
        """To add nodes and edges to a networkx DiGraph instance"""
        for id_e, edge in route_iron.edges.items():
            a = next(
                n.properties["node_smiles"]
                for i, n in route_iron.nodes.items()
                if i == edge.a_iid
            )
            b = next(
                n.properties["node_smiles"]
                for i, n in route_iron.nodes.items()
                if i == edge.b_iid
            )
            nx_graph.add_edge(a, b)

    def add_nx_nodes_attributes(self, nx_graph: nx.DiGraph, route_iron: Iron) -> None:
        """To add attributes to the nodes in the networkx DiGraph instance"""

        for node in route_iron.nodes.values():
            node_instance = node.properties["node_type"]

            if isinstance(node_instance, Molecule):
                attrs_n = {
                    node.properties["node_smiles"]: {
                        "properties": node.properties,
                        "source": route_iron.source,
                        "label": settings.ROUTE_MINING.molecule_node_label,
                        "uid": node_instance.uid,
                    }
                }
            elif isinstance(node_instance, ChemicalEquation):
                attrs_n = {
                    node.properties["node_smiles"]: {
                        "properties": node.properties,
                        "source": route_iron.source,
                        "label": settings.ROUTE_MINING.chemicalequation_node_label,
                        "uid": node_instance.uid,
                    }
                }
                self.set_nx_edges_labels(node_instance, nx_graph)
            else:
                attrs_n = {
                    node.properties["node_smiles"]: {
                        "properties": node.properties,
                        "source": route_iron.source,
                        "label": node.labels,
                    }
                }

            nx.set_node_attributes(
                nx_graph,
                attrs_n,
            )

    @staticmethod
    def set_nx_edges_labels(node_instance: ChemicalEquation, nx_graph: nx.DiGraph):
        """To assign labels to the networkx edges based on chemical roles"""
        role_label_map = {
            "reactants": settings.ROUTE_MINING.reactant_edge_label,
            "reagents": settings.ROUTE_MINING.reagent_edge_label,
            "products": settings.ROUTE_MINING.product_edge_label,
        }
        for role, label in role_label_map.items():
            for h in node_instance.role_map[role]:
                mol_smiles = [
                    m.smiles for uid, m in node_instance.catalog.items() if uid == h
                ]
                if role == "products":
                    nx.set_edge_attributes(
                        nx_graph,
                        {
                            (node_instance.smiles, smiles): {"label": label}
                            for smiles in mol_smiles
                        },
                    )
                else:
                    nx.set_edge_attributes(
                        nx_graph,
                        {
                            (smiles, node_instance.smiles): {"label": label}
                            for smiles in mol_smiles
                        },
                    )

    def build_single_node_nx(self, route_iron: Iron) -> nx.classes.digraph.DiGraph:
        """To create a networky network with only isolated nodes"""
        nx_graph = nx.DiGraph()
        nx_graph.graph["source"] = route_iron.source
        for node in route_iron.nodes.values():
            nx_graph.add_node(node.properties["node_smiles"])
        self.add_nx_nodes_attributes(nx_graph, route_iron)
        return nx_graph

    def to_iron(self, route: nx.classes.digraph.DiGraph) -> Union[Iron, None]:
        """Translates a Networkx object into an Iron instance"""
        iron = Iron()

        for id_n, (node, data) in enumerate(route.nodes.items()):
            iron_node = Node(iid=str(id_n), properties={"node_smiles": node}, labels=[])
            iron.add_node(str(id_n), iron_node)
        for id_e, (edge, data) in enumerate(route.edges.items()):
            iron_edge = self.nx_edge_to_iron_edge(edge, id_e, iron)
            iron.add_edge(id_e, iron_edge)

        return iron

    @staticmethod
    def nx_edge_to_iron_edge(edge, id_e: int, iron: Iron) -> Edge:
        """To transform a nx edge into an Iron edge"""
        a_id = next(
            n.iid for n in iron.nodes.values() if n.properties["node_smiles"] == edge[0]
        )
        b_id = next(
            n.iid for n in iron.nodes.values() if n.properties["node_smiles"] == edge[1]
        )
        return build_iron_edge(a_id, b_id, id_e)


@TranslatorFactory.register_format_translator("pydot", "pydot.Dot object")
class TranslatorDot(AbsTranslator):
    """Translator subclass to handle translations into and from Dot objects"""

    as_input = "implemented"
    as_output = "implemented"

    def from_iron(self, route_iron: Iron) -> Union[pydot.Dot, None]:
        """Translates an Iron instance into a Pydot object"""

        try:
            if route_iron is None:
                raise EmptyRoute
            dot_graph = pydot.Dot(route_iron.source, graph_type="digraph")
            # Translating iron nodes into dot nodes
            for id_n, node in route_iron.nodes.items():
                # NB Sometimes Pydot adds unwanted double quotes to the string name of the node
                # related issue: https://github.com/pydot/pydot/issues/72
                dot_graph.add_node(pydot.Node(node.properties["node_smiles"]))

            # Translating iron edges into dot edges
            for id_e, edge in route_iron.edges.items():
                a = next(
                    n.properties["node_smiles"]
                    for i, n in route_iron.nodes.items()
                    if i == edge.a_iid
                )
                b = next(
                    n.properties["node_smiles"]
                    for i, n in route_iron.nodes.items()
                    if i == edge.b_iid
                )
                dot_graph.add_edge(pydot.Edge(a, b))
            return dot_graph
        except EmptyRoute:
            logger.warning(
                'While translating from Iron to PyDot object an empty route was found: "None" returned'
            )
            return None

    def to_iron(self, route: pydot.Dot) -> Union[Iron, None]:
        """Translates a Pydot object into an Iron instance"""

        iron = Iron()

        for id_n, node in enumerate(route.get_nodes()):
            # Since pydot has some issues in treating quotes in string, the stripping step is to make sure
            # that no extra, unwanted double quotes remain in the node_smiles string
            iron_node = Node(
                properties={"node_smiles": node.get_name().strip('"')},
                iid=str(id_n),
                labels=[],
            )
            iron.add_node(str(id_n), iron_node)
        for id_e, edge in enumerate(route.get_edges()):
            iron_edge = self.pydot_edges_to_iron_edge(edge, id_e, iron)
            iron.add_edge(id_e, iron_edge)
        return iron

    @staticmethod
    def pydot_edges_to_iron_edge(edge, id_e: int, iron: Iron) -> Edge:
        """To transform pydot edge to iron edge"""

        a = edge.get_source().strip('"')
        a_id = next(
            n.iid for n in iron.nodes.values() if n.properties["node_smiles"] == a
        )
        b = edge.get_destination().strip('"')
        b_id = next(
            n.iid for n in iron.nodes.values() if n.properties["node_smiles"] == b
        )
        return build_iron_edge(a_id, b_id, id_e)


@TranslatorFactory.register_format_translator("ibm_retro", "IBMRXN output (dictionary)")
class TranslatorIbm(AbsTranslator):
    """Translator subclass to handle translations of outputs generated by IBM CASP tool"""

    as_input = "implemented"
    as_output = None

    def from_iron(self, graph: Iron) -> Union[list, None]:
        pass

    def to_iron(self, route: dict) -> Union[Iron, None]:
        """Translates a dictionary generated by the IBM CASP tool into an Iron instance"""

        try:
            if not route:
                raise EmptyRoute
            iron_graph = ibm_dict_to_iron(route, iron=None, parent=None)

            if iron_graph.i_edge_number() == 0:
                raise InvalidRoute

            iron_graph.source = "ibm_" + datetime.datetime.now().strftime(
                "%Y%m%d%H%M%S%f"
            )
            return iron_graph

        except EmptyRoute:
            logger.warning(
                'While translating from IBM to Iron an empty route was found: "None" returned'
            )
            return None
        except InvalidRoute:
            logger.warning(
                "While translating from IBM to Iron an invalid route containing only one molecule was found: "
                '"None" returned'
            )
            return None


@TranslatorFactory.register_format_translator(
    "az_retro", "AiZynthFinder output (dictionary)"
)
class TranslatorAz(AbsTranslator):
    """Translator subclass to handle translations of outputs generated by AZ CASP tool"""

    as_input = "implemented"
    as_output = None

    def from_iron(self, graph: Iron):
        pass

    def to_iron(self, route: dict) -> Union[Iron, None]:
        """Translates a dictionary generated by the AZ CASP tool into an Iron instance"""

        try:
            if not route:
                raise EmptyRoute
            iron_graph = az_dict_to_iron(route, iron=None, parent=None)
            iron_graph.source = "az_" + datetime.datetime.now().strftime(
                "%Y%m%d%H%M%S%f"
            )
            return iron_graph
        except EmptyRoute:
            logger.warning(
                'While translating from AZ to Iron an empty route was found: "None" returned'
            )
            return None


@TranslatorFactory.register_format_translator("mit_retro", "Askcos output (dictionary)")
class TranslatorMit(AbsTranslator):
    """Translator subclass to handle translations of outputs generated by Askcos CASP tool"""

    as_input = "implemented"
    as_output = None

    def from_iron(self, graph: Iron):
        pass

    def to_iron(self, route: dict) -> Union[Iron, None]:
        """Translates a dictionary generated by the Askcos CASP tool into an Iron instance"""

        try:
            if not route:
                raise EmptyRoute
            iron_graph = mit_dict_to_iron(route, iron=None, parent=None)
            iron_graph.source = "mit_" + datetime.datetime.now().strftime(
                "%Y%m%d%H%M%S%f"
            )
            return iron_graph
        except EmptyRoute:
            logger.warning(
                'While translating from Asckos to Iron an empty route was found: "None" returned'
            )
            return None


@TranslatorFactory.register_format_translator("noc", "NOC format (dictionary)")
class TranslatorNOC(AbsTranslator):
    """Translator subclass to handle translations of NOC-compatible documents"""

    as_input = None
    as_output = "implemented"

    def from_iron(self, route_iron: Iron) -> Union[dict, None]:
        """Translates an Iron instance into an NOC-compatible document"""

        try:
            if route_iron is None:
                raise EmptyRoute
            nodes = route_iron.nodes
            node_documents: List = []
            edge_documents: List = []
            for iid, n in nodes.items():
                node_instance = n.properties.get("node_type")
                node_documents = self.build_node_documents(
                    node_instance, node_documents
                )

                if type(node_instance) is ChemicalEquation:
                    edge_documents = self.build_edges_documents(
                        node_instance, edge_documents
                    )

            return {"nodes": node_documents, "edges": edge_documents}
        except EmptyRoute:
            logger.warning(
                'While translating from Iron to NOC format an empty route was found: "None" returned'
            )
            return None

    @staticmethod
    def build_edges_documents(
        node_instance: ChemicalEquation, edge_documents: list
    ) -> List[dict]:
        """To build the list of dictionaries with edges information"""

        for item in node_instance.role_map.get("reactants"):
            edge_doc = {
                "type": "REACTANT",
                "source": item,
                "destination": node_instance.uid,
                "properties": {},
            }
            edge_documents.append(edge_doc)
        for item in node_instance.role_map.get("reagents"):
            edge_doc = {
                "type": "REAGENT",
                "source": item,
                "destination": node_instance.uid,
                "properties": {},
            }
            edge_documents.append(edge_doc)
        for item in node_instance.role_map.get("products"):
            edge_doc = {
                "type": "PRODUCT",
                "source": node_instance.uid,
                "destination": item,
                "properties": {},
            }
            edge_documents.append(edge_doc)
        # append Template node
        # append Pattern nodes
        # append Template - ChemicalEquation relationships
        # append Template - Patterns relationships
        # append Patterns - Molecules relationships (to be calculated while constructing chemical equation!!!!)
        return edge_documents

    @staticmethod
    def build_node_documents(
        node_instance: Union[Molecule, ChemicalEquation], node_documents: list
    ) -> List[dict]:
        """To build the list of dictionaries with nodes information"""

        node_dict = node_instance.to_dict()
        node_document = {
            "type": node_dict.get("type"),
            "uid": node_dict.get("uid"),
            "properties": {
                **{"smiles": node_dict.get("smiles")},
                **node_dict.get("hash_map"),
            },
        }
        if (
            type(node_instance) == ChemicalEquation
            and node_instance.disconnection is not None
        ):
            node_document["disconnection_uid"] = node_instance.disconnection.uid
        node_documents.append(node_document)
        return node_documents

    def to_iron(self, graph: dict) -> Union[Iron, None]:
        pass
=======
@dataclass
class TranslationParameters:
    """Class to store translation parameters"""
>>>>>>> e5ff546a

    input_format: str = field(default_factory=str)
    output_format: str = field(default_factory=str)
    data_model_converter: Optional[DataModelConverter] = None

<<<<<<< HEAD
@TranslatorFactory.register_format_translator("pydot_visualization", "PNG file")
class TranslatorDotVisualization(AbsTranslator):
    """Translator subclass to generate pictures"""

    as_input = None
    as_output = "implemented"

    def from_iron(self, route_iron: Iron) -> None:
        """Translates an Iron instance into a PNG picture"""

        try:
            if route_iron is None:
                raise EmptyRoute
            dot_graph = pydot.Dot(route_iron.source, graph_type="digraph")
            # Translating iron nodes into dot nodes
            for id_n, node in route_iron.nodes.items():
                self.create_dot_node(node, id_n, dot_graph)

            # Translating iron edges into dot edges
            for edge in route_iron.edges.values():
                self.create_dot_edge(edge, route_iron, dot_graph)

            dot_graph.write(f"route_{route_iron.source}.dot")
            os.system(
                f"dot -Tpng route_{route_iron.source}.dot > route_{route_iron.source}.png"
            )

            for id_n in route_iron.nodes.keys():
                os.remove(f"{id_n}.png")

        except EmptyRoute:
            logger.warning(
                'While translating from Iron to PyDot-visualization format- an empty route was found: "None" returned'
            )
            return None

    def create_dot_node(self, node: Node, id_n: int, dot_graph: pydot.Dot) -> None:
        """To add a dot node for visualization"""

        node_instance = node.properties["node_type"]
        self.create_node_picture(node_instance, id_n)
        dot_graph.add_node(
            pydot.Node(
                node.properties["node_unmapped_smiles"], image=f"{id_n}.png", label=""
            )
        )

    @staticmethod
    def create_node_picture(
        node_instance: Union[Molecule, ChemicalEquation], id_n: int
    ) -> None:
        """To generate the node picture"""

        if type(node_instance) == ChemicalEquation:
            depiction_data = cid.draw_reaction(node_instance.rdrxn)

        else:
            depiction_data = cid.draw_molecule(node_instance.rdmol)

        lio.write_rdkit_depict(data=depiction_data, file_path=f"{id_n}.png")

    @staticmethod
    def create_dot_edge(edge: Edge, route_iron: Iron, dot_graph: pydot.Dot) -> None:
        """To add an edge for visualization"""

        # the unmapped smiles is used to avoid the pydot issues in dealing with nodes' name with numbers
        a = next(
            n.properties["node_unmapped_smiles"]
            for i, n in route_iron.nodes.items()
            if i == edge.a_iid
        )
        b = next(
            n.properties["node_unmapped_smiles"]
            for i, n in route_iron.nodes.items()
            if i == edge.b_iid
        )
        dot_graph.add_edge(pydot.Edge(a, b))

    def to_iron(self, graph):
        pass
=======

class Translation:
    @staticmethod
    def start_translation(
        input_format: str, input_graph, output_format: str, out_data_model: str
    ):
        data_model_converter = DataModelCatalog.get_data_model(out_data_model)
        parameters = TranslationParameters(
            input_format=input_format,
            output_format=output_format,
            data_model_converter=data_model_converter,
        )
        return InputToIron().translate(input_graph, parameters)
>>>>>>> e5ff546a


# Chain of responsibility structure to handle the translation input -> iron -> syngraph -> iron -> output
class Handler(ABC):
    """Abstract handler for the concrete translators taking care of the single steps in the workflow"""

    @abstractmethod
    def translate(
<<<<<<< HEAD
        self, input_format: str, graph, output_format: str, out_data_model: str
    ):
=======
        self,
        graph: Union[
            MonopartiteReacSynGraph,
            MonopartiteMolSynGraph,
            BipartiteSynGraph,
            nx.classes.digraph.DiGraph,
            pydot.Dot,
            list,
            dict,
            Iron,
        ],
        parameters: TranslationParameters,
    ):
        """To perform the translation/conversion of a specific step in the chain"""
>>>>>>> e5ff546a
        pass


class InputToIron(Handler):
    """Handler taking care of the first step: input to iron"""

<<<<<<< HEAD
    def translate(
        self, input_format: str, graph, output_format: str, out_data_model: str
    ) -> Iron:
        factory = TranslatorFactory()
        # If the input graph is a syngraph
        if "syngraph" in input_format:
            syngraphs = converter(graph, out_data_model)
            graph = SynGraphToIron().translate(
                input_format, syngraphs, output_format, out_data_model
            )
            return graph
        graph = factory.select_translation_to_iron(input_format, graph, out_data_model)
        if output_format == "iron":
            graph = graph
        elif graph is None:
            return None
        else:
            graph = IronToSynGraph().translate(
                input_format, graph, output_format, out_data_model
            )
        return graph
=======
    def translate(self, graph, parameters):
        """To perform the first step: input to iron"""
        # If the input graph is a syngraph
        if parameters.input_format == "syngraph":
            syngraph = parameters.data_model_converter.convert_syngraph(graph)
            graph = SynGraphToIron().translate(syngraph, parameters)
            return graph
        input_to_iron_translator = GraphFormatCatalog.get_format(
            parameters.input_format
        )
        graph = input_to_iron_translator.to_iron(graph)
        if parameters.output_format == "iron":
            return graph
        elif graph is None:
            return None
        else:
            return IronToSynGraph().translate(graph, parameters)
>>>>>>> e5ff546a


class IronToSynGraph(Handler):
    """Handler taking care of the second step: iron to syngraph in the desired data model"""

<<<<<<< HEAD
    def translate(
        self, input_format: str, graph: Iron, output_format: str, out_data_model: str
    ) -> Union[BipartiteSynGraph, MonopartiteMolSynGraph, MonopartiteReacSynGraph]:
        factory = TranslatorFactory()
        graph = factory.select_translation_from_iron("syngraph", graph, out_data_model)
        if output_format == "syngraph" or graph is None:
            return graph
        else:
            graph = SynGraphToIron().translate(
                input_format, graph, output_format, out_data_model
            )
=======
    def translate(self, graph, parameters):
        """To perform the second step: iron to syngraph"""
        graph = parameters.data_model_converter.iron_to_syngraph(graph)
        if parameters.output_format == "syngraph" or graph is None:
            return graph
        else:
            graph = SynGraphToIron().translate(graph, parameters)
>>>>>>> e5ff546a
        return graph


class SynGraphToIron(Handler):
    """Handler taking care of the third step: syngraph to iron"""

<<<<<<< HEAD
    def translate(
        self,
        input_format,
        graph: Union[
            BipartiteSynGraph, MonopartiteMolSynGraph, MonopartiteReacSynGraph
        ],
        output_format: str,
        out_data_model: str,
    ) -> Iron:
        factory = TranslatorFactory()
        graph = factory.select_translation_to_iron("syngraph", graph, out_data_model)
        graph = IronToOutput().translate(
            input_format, graph, output_format, out_data_model
        )
=======
    def translate(self, graph, parameters):
        """To perform the third step: syngraph to iron"""
        graph = parameters.data_model_converter.syngraph_to_iron(graph)
        graph = IronToOutput().translate(graph, parameters)
>>>>>>> e5ff546a
        return graph


class IronToOutput(Handler):
    """Handler taking care of the fourth step: iron to output"""

<<<<<<< HEAD
    def translate(
        self, input_format: str, graph: Iron, output_format: str, out_data_model: str
    ):
        factory = TranslatorFactory()
        graph = factory.select_translation_from_iron(
            output_format, graph, out_data_model
        )
        return graph


class Translation:
    """Class to start the chain calling the handler of the first step"""

    @staticmethod
    def start_translation(input_format, graph, output_format, out_data_model):
        return InputToIron().translate(
            input_format, graph, output_format, out_data_model
        )


=======
    def translate(self, graph, parameters):
        """To perform the fourth step: iron to output"""
        if parameters.output_format == "iron":
            return graph
        iron_to_output_translator = GraphFormatCatalog.get_format(
            parameters.output_format
        )
        graph = iron_to_output_translator.from_iron(graph)
        return graph


>>>>>>> e5ff546a
# Facade function
def translator(
    input_format: str,
    original_graph: Union[
        MonopartiteReacSynGraph,
        MonopartiteMolSynGraph,
        BipartiteSynGraph,
        nx.classes.digraph.DiGraph,
        pydot.Dot,
        list,
        dict,
        Iron,
    ],
    output_format: str,
    out_data_model: str,
) -> Union[
    MonopartiteReacSynGraph,
    BipartiteSynGraph,
    MonopartiteMolSynGraph,
    nx.DiGraph,
    pydot.Dot,
    Iron,
    None,
]:
    """
    To translate an input graph from a format/data model to another one

    Parameters:
    ------------
    input_format: str
        The format of the input graph object
<<<<<<< HEAD
    original_graph: Union[MonopartiteReacSynGraph, MonopartiteMolSynGraph, BipartiteSynGraph, nx.classes.digraph.DiGraph, pydot.Dot, list, dict, Iron]
=======
    original_graph: Union[MonopartiteReacSynGraph, MonopartiteMolSynGraph, BipartiteSynGraph,
    nx.classes.digraph.DiGraph, pydot.Dot, list, dict, Iron]
>>>>>>> e5ff546a
        The input graph
    output_format: str
        The desired output format
    out_data_model: str
        The desired type of output graph (monopartite, bipartite...)

    Returns:
    ----------
<<<<<<< HEAD
    out_graph: Union[MonopartiteReacSynGraph, BipartiteSynGraph, MonopartiteMolSynGraph, nx.DiGraph, pydot.Dot, Iron, None]
=======
    out_graph: Union[MonopartiteReacSynGraph, BipartiteSynGraph, MonopartiteMolSynGraph,
    nx.DiGraph, pydot.Dot, Iron, None]
>>>>>>> e5ff546a
        The output graph

    Raises:
    -------
    UnavailableTranslation: if the selected translation is not available

    Example:
    ---------
    >>> graph = json.loads(open('ibm_file.json').read())
    >>> nx_graph = translator('ibm_retro', graph[1], 'networkx', out_data_model='monopartite_molecules')
<<<<<<< HEAD

    """
    if "syngraph" in input_format and "syngraph" in output_format:
        logger.error(
            'To convert between data models, please use the "converter" function.'
        )
        raise UnavailableTranslation

    translation = Translation()

    return translation.start_translation(
        input_format, original_graph, output_format, out_data_model
    )


# Helper functions
def get_available_formats() -> dict:
    """
    To retrieve all the available formats names and brief descriptions
=======

    """
    if "syngraph" in input_format and "syngraph" in output_format:
        logger.error(
            'To convert between data models, please use the "converter" function.'
        )
        raise UnavailableTranslation
>>>>>>> e5ff546a

    Returns:
    --------
    d: dict
        The information about the available formats

<<<<<<< HEAD
    Example:
    >>> av_formats = get_available_formats()
    """
    all_formats = TranslatorFactory.list_format_translators()
    d = {f: additional_info["info"] for f, additional_info in all_formats.items()}
    d.update({"iron": "Iron object", "syngraph": "Syngraph object"})
    return d


def get_available_data_models():
    """
    To retrieve all the available data models names and brief descriptions

    Returns:
    --------
    d: dict
        The information about the available data models

    Example:
    >>> av_datamodels = get_available_data_models()
    """
    all_datamodels = TranslatorFactory.list_datamodels_translators()
    return {f: additional_info["info"] for f, additional_info in all_datamodels.items()}


def get_output_formats():
    """
    To retrieve the formats available as output and thier brief descriptions

    Returns:
    --------
    available_output: dict
        The information about the available output formats

    Example:
    >>> out_formats = get_output_formats()
    """
    all_formats = TranslatorFactory.list_format_translators()
    available_output = {}
    for c in list(AbsTranslator.__subclasses__()):
        if c.as_output is not None:
            if name := next(
                (f for f, info in all_formats.items() if info["class"] == c), None
            ):
                available_output[name] = all_formats[name]["info"]
    available_output["iron"] = "Iron object"
    available_output["syngraph"] = "SynGraph object"
    return available_output


def get_input_formats():
    """
    To retrieve the formats available as input and thier brief descriptions

    Returns:
    --------
    available_input: dict
        The information about the available input formats

    Example:
    >>> in_formats = get_input_formats()
    """
    all_formats = TranslatorFactory.list_format_translators()
    available_input = {}
    for c in list(AbsTranslator.__subclasses__()):
        if c.as_input is not None:
            if name := next(
                (f for f, info in all_formats.items() if info["class"] == c), None
            ):
                available_input[name] = all_formats[name]["info"]
    available_input["iron"] = "Iron object"
    available_input["syngraph"] = "SynGraph object"
    return available_input


# Functions to handle json-like routes
def az_dict_to_iron(
    route: dict, iron: Union[Iron, None], parent: Union[int, None]
) -> Iron:
    """
    To populate an Iron instance from a nested dictionary generated by AZ CASP.

    Parameters:
    ------------
    route: dict
        The nested dictionary representing the input route
    properties: dict
        It contains the properties of the node to be stored
    iron: Union[Iron, None]
        The Iron instance that is built
    parent: int
        The id of the parent node

    Returns:
    ---------
    iron: Iron
        The output Iron instance
    """
    # During the first iteration, create Iron instance
    if not iron:
        iron = Iron()

    # if the node is a molecule node, go on and add node and edge to the Iron instance
    if route["type"] == "mol":
        iron, id_n = populate_iron(parent, route["smiles"], iron)

        # If the node has 'children' nodes, iterate over them and call iteratively this function
        if "children" in route:
            for child in route["children"]:
                az_dict_to_iron(child, iron, id_n)

    # if the node is a reaction node, ignore it and proceed with the next level
    elif "children" in route:
        for child in route["children"]:
            az_dict_to_iron(child, iron, parent)

    return iron


def mit_dict_to_iron(
    route: dict, iron: Union[Iron, None], parent: Union[int, None]
) -> Iron:
    """
    To populate an Iron instance from a nested dictionary generated by MIT CASP.

    Parameters:
    ------------
    route: dict
        The nested dictionary representing the input route
    iron: Union[Iron, None]
        The Iron instance that is built
    parent: int
        The id of the parent node

    Returns:
    ---------
    iron: Iron
        The output Iron instance
    """
    # During the first iteration, create Iron instance
    if not iron:
        iron = Iron()

    # if the node is a molecule node, go on and add node and edge to the Iron instance
    if "is_chemical" in route:
        molecules = route["smiles"].split(".")

        for mol in molecules:
            iron, id_n = populate_iron(parent, mol, iron)

            # If the node has 'children' nodes, iterate over them and call iteratively this function
            if "children" in route:
                for child in route["children"]:
                    mit_dict_to_iron(child, iron, id_n)

    # if the node is a reaction node, ignore it and proceed with the next level
    elif "children" in route:
        for child in route["children"]:
            mit_dict_to_iron(child, iron, parent)
=======
    return translation.start_translation(
        input_format, original_graph, output_format, out_data_model
    )


# Helper functions
def get_available_formats() -> dict:
    """
    To retrieve all the available formats names and brief descriptions

    Returns:
    --------
    d: dict
        The information about the available formats

    Example:
    >>> av_formats = get_available_formats()
    """
    return get_formats()
>>>>>>> e5ff546a


def get_input_formats() -> dict:
    """To retrieve graph formats available as input"""
    d = get_formats()
    return d["as_input"]

<<<<<<< HEAD
def ibm_dict_to_iron(
    route: dict, iron: Union[Iron, None], parent: Union[int, None]
) -> Iron:
    """
    To populate an Iron instance from a nested dictionary generated by IBM CASP.

    Parameters:
    ------------
    route: dict
        The nested dictionary representing the input route
    properties: dict
        It contains the properties of the node to be stored
    iron: Union[Iron, None]
        The Iron instance that is built
    parent: int
        The id of the parent node

    Returns:
    ---------
    iron: Iron
        The output Iron instance
    """
    # During the first iteration, create Iron instance
    if not iron:
        iron = Iron()

    if "artifact" not in route["metaData"]:
        molecules = route["smiles"].split(".")

        for mol in molecules:
            iron, id_n = populate_iron(parent, mol, iron)

            # If the node has 'children' nodes, iterate over them and call iteratively this function
            if "children" in route:
                for child in route["children"]:
                    ibm_dict_to_iron(child, iron, id_n)
    return iron


def populate_iron(parent: int, mol: str, iron: Iron) -> Tuple[Iron, int]:
    """
    To add new entities to an Iron instance

    Parameters:
    ------------
    parent: int
        The id of the parent node
    mol: str
        The smiles of the new node
    iron: Iron
        the Iron object to which the new node should be added

    Returns:
    ----------
    Tuple[Iron, int]:
        The Iron object with the new node

        The integer representing the id of the new node
    """
    # Count the number of nodes already present in the Iron structure and use it as id for the node
    id_n = iron.i_node_number()

    # Store additional information related to the node into the Iron node properties
    prop = {"node_smiles": mol}

    # Create node and add it to the Iron structure
    node = Node(properties=prop, iid=str(id_n), labels=[])
    iron.add_node(str(id_n), node)
    # If the node is a "child" node, create edge from it to the parent node
    # The edge direction follows the chemical reaction direction: from reagent to product
    if parent is not None:
        id_e = iron.i_edge_number()
        edge = build_iron_edge(id_n, parent, id_e)
        iron.add_edge(str(id_e), edge)
    return iron, id_n


def build_iron_edge(id_n1: int, id_n2: int, id_e: int) -> Edge:
    """
    To build an edge object for an Iron instance from the ids of the involved nodes

    Parameters:
    ------------
    id_n1: int
        The id of the source node
    id_n2: int
        The id of the target node
    id_e: int
        The id of the output edge

    Returns:
    ---------
    an iron.Edge object
    """
    d = Direction(f"{id_n1}>{id_n2}")
    return Edge(
        iid=str(id_e),
        a_iid=str(id_n1),
        b_iid=str(id_n2),
        direction=d,
        properties={},
        labels=[],
    )
=======

def get_output_formats() -> dict:
    """To retrieve graph formats available as output"""
    d = get_formats()
    return d["as_output"]


def get_available_data_models() -> dict:
    """
    To retrieve all the available data models names and brief descriptions

    Returns:
    --------
    d: dict
        The information about the available data models

    Example:
    >>> av_datamodels = get_available_data_models()
    """
    all_datamodels = DataModelCatalog.list_data_models()
    return {f: additional_info["info"] for f, additional_info in all_datamodels.items()}
>>>>>>> e5ff546a
<|MERGE_RESOLUTION|>--- conflicted
+++ resolved
@@ -1,21 +1,10 @@
 from abc import ABC, abstractmethod
-<<<<<<< HEAD
-from typing import List, Tuple, Type, Union
-=======
 from dataclasses import dataclass, field
 from typing import Optional, Union
->>>>>>> e5ff546a
 
 import networkx as nx
 import pydot
 
-<<<<<<< HEAD
-import linchemin.cheminfo.depiction as cid
-import linchemin.cheminfo.functions as cif
-from linchemin import settings
-from linchemin.cgu.convert import converter
-from linchemin.cgu.iron import Direction, Edge, Iron, Node
-=======
 from linchemin.cgu.graph_transformations.data_model_converters import (
     DataModelCatalog,
     DataModelConverter,
@@ -26,17 +15,11 @@
     get_formats,
 )
 from linchemin.cgu.iron import Iron
->>>>>>> e5ff546a
 from linchemin.cgu.syngraph import (
     BipartiteSynGraph,
     MonopartiteMolSynGraph,
     MonopartiteReacSynGraph,
 )
-<<<<<<< HEAD
-from linchemin.cheminfo.models import ChemicalEquation, Molecule
-from linchemin.IO import io as lio
-=======
->>>>>>> e5ff546a
 from linchemin.utilities import console_logger
 
 """
@@ -47,988 +30,14 @@
 logger = console_logger(__name__)
 
 
-<<<<<<< HEAD
-# Translation Errors definitions
-class TranslationError(Exception):
-    """Base class for exceptions leading to unsuccessful translation."""
-
-    pass
-
-
-class EmptyRoute(TranslationError):
-    """Raised if an empty route is found"""
-
-    pass
-
-
-class InvalidRoute(TranslationError):
-    """Raised if the route does not contain at least two molecules connected by an edge"""
-
-
-class UnavailableFormat(TranslationError):
-    """Raised if the selected format is not among the available ones"""
-
-    pass
-
-
-class UnavailableDataModel(TranslationError):
-    """Raised if the selected output format is not among the available ones"""
-
-    pass
-
-
-class UnavailableTranslation(TranslationError):
-    """Raised if the required translation cannot be performed"""
-
-    pass
-
-
-# Abstract class definition for translators
-class AbsTranslator(ABC):
-    """
-    Abstract class for format translators.
-
-    Attributes:
-    ------------
-    as_input: a string indicating if the 'to_iron' method has been implemented
-            If implemented: as_input = 'implemented'
-            If not implemented: as_input = None
-
-    as_output: a string indicating if the 'from_iron' method has been implemented
-             If implemented: as_output = 'implemented'
-             If not implemented: as_output = None
-    """
-
-    as_input: Union[str, None] = None
-    as_output: Union[str, None] = None
-
-    @abstractmethod
-    def from_iron(
-        self, graph: Iron
-    ) -> Union[
-        MonopartiteReacSynGraph,
-        MonopartiteMolSynGraph,
-        BipartiteSynGraph,
-        nx.classes.digraph.DiGraph,
-        pydot.Dot,
-        list,
-        dict,
-        None,
-    ]:
-        """
-        To translate an Iron instance into a graph object of another type.
-
-        Parameters:
-        -----------
-        graph: Iron
-            The input Iron instance
-
-        Returns:
-        --------
-        output graph: Union[MonopartiteReacSynGraph, MonopartiteMolSynGraph, BipartiteSynGraph, nx.classes.digraph.DiGraph,
-                    pydot.Dot, list, dict, None]
-            The input graph in another format selected by the user
-        """
-        pass
-
-    @abstractmethod
-    def to_iron(
-        self,
-        graph: Union[
-            MonopartiteReacSynGraph,
-            MonopartiteMolSynGraph,
-            BipartiteSynGraph,
-            nx.classes.digraph.DiGraph,
-            pydot.Dot,
-            list,
-            dict,
-            None,
-        ],
-    ) -> Union[Iron, None]:
-        """
-        To translate a graph object of a specific type into an Iron instance.
-
-        Parameters:
-        -----------
-        graph: Union[MonopartiteReacSynGraph, MonopartiteMolSynGraph, BipartiteSynGraph, nx.classes.digraph.DiGraph,
-                    pydot.Dot, list, dict, None]
-            The input graph to be translated into an Iron object
-
-        Returns:
-        --------
-        iron_graph: Iron
-            The input graph as Iron object
-        """
-        pass
-
-    def get_node_info(
-        self, node: Union[ChemicalEquation, Molecule], iron: Iron
-    ) -> Tuple[int, Node]:
-        """To create or identify a specif node in an Iron instance"""
-        # if the node is not yet in the Iron instance, it is created and added to Iron
-        if node not in [n.properties["node_type"] for n in iron.nodes.values()]:
-            id_n = iron.i_node_number()
-            id_n1, node1 = self.build_iron_node(node, id_n)
-            iron.add_node(str(id_n), node1)
-        else:
-            # if the node is already included in Iron, the relative information is retrieved
-            id_n1, node1 = next(
-                (i, n)
-                for i, n in iron.nodes.items()
-                if n.properties["node_type"] == node
-            )
-        return id_n1, node1
-
-    @staticmethod
-    def build_iron_node(
-        node: Union[ChemicalEquation, Molecule], id_n: int
-    ) -> Tuple[int, Node]:
-        """To build an Iron's node instance from a ChemicalEquation"""
-        # the unmapped smiles is built so that the route is suitable to be correctly displayed in a png file
-        if type(node) == ChemicalEquation:
-            unmapped_smiles = cif.rdrxn_to_string(
-                node.rdrxn, out_fmt="smiles", use_atom_mapping=False
-            )
-        else:
-            unmapped_smiles = node.smiles
-
-        prop = {
-            "node_unmapped_smiles": unmapped_smiles,
-            "node_smiles": node.smiles,
-            "node_type": node,
-        }
-        return id_n, Node(iid=str(id_n), properties=prop, labels=[])
-
-
-# Translator factory definition
-class TranslatorFactory:
-    """
-    Translator Factory to give access to the translations.
-
-    Attributes:
-    ------------
-    _formats: a dictionary
-        It maps the strings representing the 'name' of a format to the correct AbsTranslator subclass
-
-    _data_models: a dictionary
-        It maps the strings representing the 'name' of a data model to the correct SynGraph subclass
-
-    """
-
-    _formats = {}
-    _data_models = {}
-
-    @classmethod
-    def register_datamodel_translator(cls, name: str, info: str):
-        """
-        Decorator for registering a new data model translator.
-
-        Parameters:
-        ------------
-        name: str
-            The name of the data model to be used as a key in the registry
-        info: str
-            A brief description of the data model
-
-        Returns:
-        ---------
-        function: The decorator function.
-        """
-
-        def decorator(datamodel_translator_class: Type[AbsTranslator]):
-            cls._data_models[name.lower()] = {
-                "class": datamodel_translator_class,
-                "info": info,
-            }
-            return datamodel_translator_class
-
-        return decorator
-
-    @classmethod
-    def register_format_translator(cls, name: str, info: str):
-        """
-        Decorator for registering a new data model translator.
-
-        Parameters:
-        ------------
-        name: str
-            The name of the translator to be used as a key in the registry
-        info: str
-            A brief description of the translator
-
-        Returns:
-        ---------
-        function: The decorator function.
-        """
-
-        def decorator(format_translator_class: Type[AbsTranslator]):
-            cls._formats[name.lower()] = {
-                "class": format_translator_class,
-                "info": info,
-            }
-            return format_translator_class
-
-        return decorator
-
-    @classmethod
-    def list_format_translators(cls):
-        """
-        To list the names of all available formats.
-
-        Returns:
-        ---------
-        translators: list
-            The names and information of the available formats.
-        """
-        return cls._formats
-
-    @classmethod
-    def list_datamodels_translators(cls):
-        """
-        To list the names of all available formats.
-
-        Returns:
-        ---------
-        translators: list
-            The names and information of the available data models.
-        """
-        return cls._data_models
-
-    @classmethod
-    def get_format_translator(cls, name: str) -> AbsTranslator:
-        """
-        To get an instance of the specified AbsTranslator.
-
-        Parameters:
-        ------------
-        name: str
-            The name of the format translator.
-
-        Returns:
-        ---------
-        AbsTranslator: An instance of the specified format translator.
-
-        Raises:
-        -------
-        KeyError: If the specified format is not registered.
-        """
-        format_translator = cls._formats.get(name.lower())
-        if format_translator is None:
-            logger.error(f"Format '{name}' not found")
-            raise UnavailableFormat
-        return format_translator["class"]()
-
-    @classmethod
-    def get_datamodel_translator(cls, name: str) -> AbsTranslator:
-        """
-        To get an instance of the specified AbsTranslator.
-
-        Parameters:
-        ------------
-        name: str
-            The name of the data model translator.
-
-        Returns:
-        ---------
-        AbsTranslator: An instance of the specified format translator.
-
-         Raises:
-        -------
-        KeyError: If the specified format is not registered.
-        """
-        datamodel_translator = cls._data_models.get(name.lower())
-        if datamodel_translator is None:
-            logger.error(f"Data model '{name}' not found")
-            raise UnavailableDataModel
-        return datamodel_translator["class"]()
-
-    def select_translation_to_iron(
-        self, input_format: str, graph, out_data_model: str
-    ) -> Iron:
-        """Calls the correct translator to transform the selected input graph object into an Iron instance"""
-        if input_format == "iron":
-            return graph
-
-        if input_format == "syngraph":
-            in_translator = self.get_datamodel_translator(out_data_model)
-        else:
-            in_translator = self.get_format_translator(input_format)
-        return in_translator.to_iron(graph)
-
-    def select_translation_from_iron(
-        self, out_format: str, iron_graph: Iron, out_data_model: str
-    ):
-        """Calls the correct translator to transform an Iron instance into the selected output graph object"""
-        if out_format == "iron":
-            return iron_graph
-        if out_format == "syngraph":
-            out_translator = self.get_datamodel_translator(out_data_model)
-        else:
-            out_translator = self.get_format_translator(out_format)
-        return out_translator.from_iron(iron_graph)
-
-
-# Concrete translators definitions
-@TranslatorFactory.register_datamodel_translator(
-    "monopartite_reactions", "A graph with reaction nodes only"
-)
-class TranslatorMonopartiteReacSynGraph(AbsTranslator):
-    """Translator subclass to handle translations into and from MonopartiteReacSynGraph instances"""
-
-    as_input = "implemented"
-    as_output = "implemented"
-
-    def from_iron(self, iron_route: Iron) -> Union[MonopartiteReacSynGraph, None]:
-        """Translates an Iron instance into a MonopartiteReacSynGraph instance"""
-        try:
-            if iron_route is None:
-                raise EmptyRoute
-            return MonopartiteReacSynGraph(iron_route)
-        except EmptyRoute:
-            logger.warning(
-                "While translating from Iron to monopartite-reactions SynGraph object an empty route was found: "
-                '"None" returned'
-            )
-            return None
-
-    def to_iron(self, mp_syngraph: MonopartiteReacSynGraph) -> Union[Iron, None]:
-        """Translates a MonopartiteReacSynGraph instance into an Iron instance"""
-        try:
-            if mp_syngraph is None:
-                raise EmptyRoute
-            iron = Iron()
-            id_e = 0
-            for parent, children in mp_syngraph.graph.items():
-                id_n1, node1 = self.get_node_info(parent, iron)
-
-                for c in children:
-                    id_n2, node2 = self.get_node_info(c, iron)
-
-                    e = build_iron_edge(id_n1, id_n2, id_e)
-                    iron.add_edge(str(id_e), e)
-                    id_e += 1
-
-            iron.source = mp_syngraph.uid
-            return iron
-
-        except EmptyRoute:
-            logger.warning(
-                'While translating from a monopartite-reactions SynGraph to Iron an empty route was found: "None" '
-                "returned"
-            )
-            return None
-
-
-@TranslatorFactory.register_datamodel_translator(
-    "bipartite", "A graph with reaction and molecule nodes"
-)
-class TranslatorBipartiteSynGraph(AbsTranslator):
-    """Translator subclass to handle translations into and from BipartiteSynGraph instances"""
-
-    as_input = "implemented"
-    as_output = "implemented"
-
-    def from_iron(self, iron_route: Iron) -> Union[BipartiteSynGraph, None]:
-        """Translates an Iron instance into a BipartiteSynGraph instance"""
-        try:
-            if iron_route is None:
-                raise EmptyRoute
-            return BipartiteSynGraph(iron_route)
-        except EmptyRoute:
-            logger.warning(
-                'While translating from Iron to bipartite SynGraph object an empty route was found: "None" returned'
-            )
-            return None
-
-    def to_iron(self, syngraph: BipartiteSynGraph) -> Union[Iron, None]:
-        """Translates a BipartiteSynGraph instance into an Iron instance"""
-        try:
-            if syngraph is None:
-                raise EmptyRoute
-            iron = Iron()
-            id_e = 0
-            for parent, children in syngraph.graph.items():
-                id_n1, node1 = self.get_node_info(parent, iron)
-
-                for c in children:
-                    id_n2, node2 = self.get_node_info(c, iron)
-
-                    e = build_iron_edge(id_n1, id_n2, id_e)
-                    iron.add_edge(str(id_e), e)
-                    id_e += 1
-
-            iron.source = syngraph.uid
-            return iron
-        except EmptyRoute:
-            logger.warning(
-                'While translating from a bipartite SynGraph to Iron an empty route was found: "None" returned'
-            )
-            return None
-
-
-@TranslatorFactory.register_datamodel_translator(
-    "monopartite_molecules", "A graph with molecule nodes only"
-)
-class TranslatorMonopartiteMolSynGraph(AbsTranslator):
-    """Translator subclass to handle translations into and from MonopartiteMolSynGraph instances"""
-
-    as_input = "implemented"
-    as_output = "implemented"
-
-    def from_iron(self, iron_route: Iron) -> Union[MonopartiteMolSynGraph, None]:
-        """Translates an Iron instance into a MonopartiteMolSynGraph instance"""
-        try:
-            if iron_route is None:
-                raise EmptyRoute
-            return MonopartiteMolSynGraph(iron_route)
-        except EmptyRoute:
-            logger.warning(
-                "While translating from Iron to a monopartite-molecules SynGraph object an empty route was found: "
-                '"None" returned'
-            )
-            return None
-
-    def to_iron(self, mp_syngraph: MonopartiteMolSynGraph) -> Union[Iron, None]:
-        """Translates a MonopartiteReacSynGraph instance into an Iron instance"""
-        try:
-            if mp_syngraph is None:
-                raise EmptyRoute
-            iron = Iron()
-            id_e = 0
-            for parent, children in mp_syngraph.graph.items():
-                id_n1, node1 = self.get_node_info(parent, iron)
-
-                for c in children:
-                    id_n2, node2 = self.get_node_info(c, iron)
-
-                    e = build_iron_edge(id_n1, id_n2, id_e)
-                    iron.add_edge(str(id_e), e)
-                    id_e += 1
-
-            iron.source = mp_syngraph.uid
-            return iron
-        except EmptyRoute:
-            logger.warning(
-                'While translating from a monopartite-molecules SynGraph to Iron an empty route was found: "None" '
-                "returned"
-            )
-            return None
-
-
-@TranslatorFactory.register_format_translator("networkx", "Networkx DiGraph object")
-class TranslatorNetworkx(AbsTranslator):
-    """Translator subclass to handle translations into and from Networkx objects"""
-
-    as_input = "implemented"
-    as_output = "implemented"
-
-    def from_iron(self, route_iron: Iron) -> Union[nx.classes.digraph.DiGraph, None]:
-        """Translates an Iron instance into a Networkx object"""
-        try:
-            if route_iron is None:
-                raise EmptyRoute
-            elif route_iron.i_edge_number() == 0:
-                # graph with no edges
-                nx_graph = self.build_single_node_nx(route_iron)
-
-            else:
-                # graph with at least one edge
-                nx_graph = self.build_multi_nodes_nx(route_iron)
-
-            return nx_graph
-        except EmptyRoute:
-            logger.warning(
-                'While translating from Iron to NetworkX object an empty route was found: "None" returned'
-            )
-            return None
-
-    def build_multi_nodes_nx(self, route_iron: Iron) -> nx.DiGraph:
-        """To build a networkx GiGraph with multiple nodes connected by edges"""
-        nx_graph = nx.DiGraph()
-        nx_graph.graph["source"] = route_iron.source
-        self.add_nx_nodes_edges(nx_graph, route_iron)
-        self.add_nx_nodes_attributes(nx_graph, route_iron)
-
-        return nx_graph
-
-    @staticmethod
-    def add_nx_nodes_edges(nx_graph: nx.DiGraph, route_iron: Iron) -> None:
-        """To add nodes and edges to a networkx DiGraph instance"""
-        for id_e, edge in route_iron.edges.items():
-            a = next(
-                n.properties["node_smiles"]
-                for i, n in route_iron.nodes.items()
-                if i == edge.a_iid
-            )
-            b = next(
-                n.properties["node_smiles"]
-                for i, n in route_iron.nodes.items()
-                if i == edge.b_iid
-            )
-            nx_graph.add_edge(a, b)
-
-    def add_nx_nodes_attributes(self, nx_graph: nx.DiGraph, route_iron: Iron) -> None:
-        """To add attributes to the nodes in the networkx DiGraph instance"""
-
-        for node in route_iron.nodes.values():
-            node_instance = node.properties["node_type"]
-
-            if isinstance(node_instance, Molecule):
-                attrs_n = {
-                    node.properties["node_smiles"]: {
-                        "properties": node.properties,
-                        "source": route_iron.source,
-                        "label": settings.ROUTE_MINING.molecule_node_label,
-                        "uid": node_instance.uid,
-                    }
-                }
-            elif isinstance(node_instance, ChemicalEquation):
-                attrs_n = {
-                    node.properties["node_smiles"]: {
-                        "properties": node.properties,
-                        "source": route_iron.source,
-                        "label": settings.ROUTE_MINING.chemicalequation_node_label,
-                        "uid": node_instance.uid,
-                    }
-                }
-                self.set_nx_edges_labels(node_instance, nx_graph)
-            else:
-                attrs_n = {
-                    node.properties["node_smiles"]: {
-                        "properties": node.properties,
-                        "source": route_iron.source,
-                        "label": node.labels,
-                    }
-                }
-
-            nx.set_node_attributes(
-                nx_graph,
-                attrs_n,
-            )
-
-    @staticmethod
-    def set_nx_edges_labels(node_instance: ChemicalEquation, nx_graph: nx.DiGraph):
-        """To assign labels to the networkx edges based on chemical roles"""
-        role_label_map = {
-            "reactants": settings.ROUTE_MINING.reactant_edge_label,
-            "reagents": settings.ROUTE_MINING.reagent_edge_label,
-            "products": settings.ROUTE_MINING.product_edge_label,
-        }
-        for role, label in role_label_map.items():
-            for h in node_instance.role_map[role]:
-                mol_smiles = [
-                    m.smiles for uid, m in node_instance.catalog.items() if uid == h
-                ]
-                if role == "products":
-                    nx.set_edge_attributes(
-                        nx_graph,
-                        {
-                            (node_instance.smiles, smiles): {"label": label}
-                            for smiles in mol_smiles
-                        },
-                    )
-                else:
-                    nx.set_edge_attributes(
-                        nx_graph,
-                        {
-                            (smiles, node_instance.smiles): {"label": label}
-                            for smiles in mol_smiles
-                        },
-                    )
-
-    def build_single_node_nx(self, route_iron: Iron) -> nx.classes.digraph.DiGraph:
-        """To create a networky network with only isolated nodes"""
-        nx_graph = nx.DiGraph()
-        nx_graph.graph["source"] = route_iron.source
-        for node in route_iron.nodes.values():
-            nx_graph.add_node(node.properties["node_smiles"])
-        self.add_nx_nodes_attributes(nx_graph, route_iron)
-        return nx_graph
-
-    def to_iron(self, route: nx.classes.digraph.DiGraph) -> Union[Iron, None]:
-        """Translates a Networkx object into an Iron instance"""
-        iron = Iron()
-
-        for id_n, (node, data) in enumerate(route.nodes.items()):
-            iron_node = Node(iid=str(id_n), properties={"node_smiles": node}, labels=[])
-            iron.add_node(str(id_n), iron_node)
-        for id_e, (edge, data) in enumerate(route.edges.items()):
-            iron_edge = self.nx_edge_to_iron_edge(edge, id_e, iron)
-            iron.add_edge(id_e, iron_edge)
-
-        return iron
-
-    @staticmethod
-    def nx_edge_to_iron_edge(edge, id_e: int, iron: Iron) -> Edge:
-        """To transform a nx edge into an Iron edge"""
-        a_id = next(
-            n.iid for n in iron.nodes.values() if n.properties["node_smiles"] == edge[0]
-        )
-        b_id = next(
-            n.iid for n in iron.nodes.values() if n.properties["node_smiles"] == edge[1]
-        )
-        return build_iron_edge(a_id, b_id, id_e)
-
-
-@TranslatorFactory.register_format_translator("pydot", "pydot.Dot object")
-class TranslatorDot(AbsTranslator):
-    """Translator subclass to handle translations into and from Dot objects"""
-
-    as_input = "implemented"
-    as_output = "implemented"
-
-    def from_iron(self, route_iron: Iron) -> Union[pydot.Dot, None]:
-        """Translates an Iron instance into a Pydot object"""
-
-        try:
-            if route_iron is None:
-                raise EmptyRoute
-            dot_graph = pydot.Dot(route_iron.source, graph_type="digraph")
-            # Translating iron nodes into dot nodes
-            for id_n, node in route_iron.nodes.items():
-                # NB Sometimes Pydot adds unwanted double quotes to the string name of the node
-                # related issue: https://github.com/pydot/pydot/issues/72
-                dot_graph.add_node(pydot.Node(node.properties["node_smiles"]))
-
-            # Translating iron edges into dot edges
-            for id_e, edge in route_iron.edges.items():
-                a = next(
-                    n.properties["node_smiles"]
-                    for i, n in route_iron.nodes.items()
-                    if i == edge.a_iid
-                )
-                b = next(
-                    n.properties["node_smiles"]
-                    for i, n in route_iron.nodes.items()
-                    if i == edge.b_iid
-                )
-                dot_graph.add_edge(pydot.Edge(a, b))
-            return dot_graph
-        except EmptyRoute:
-            logger.warning(
-                'While translating from Iron to PyDot object an empty route was found: "None" returned'
-            )
-            return None
-
-    def to_iron(self, route: pydot.Dot) -> Union[Iron, None]:
-        """Translates a Pydot object into an Iron instance"""
-
-        iron = Iron()
-
-        for id_n, node in enumerate(route.get_nodes()):
-            # Since pydot has some issues in treating quotes in string, the stripping step is to make sure
-            # that no extra, unwanted double quotes remain in the node_smiles string
-            iron_node = Node(
-                properties={"node_smiles": node.get_name().strip('"')},
-                iid=str(id_n),
-                labels=[],
-            )
-            iron.add_node(str(id_n), iron_node)
-        for id_e, edge in enumerate(route.get_edges()):
-            iron_edge = self.pydot_edges_to_iron_edge(edge, id_e, iron)
-            iron.add_edge(id_e, iron_edge)
-        return iron
-
-    @staticmethod
-    def pydot_edges_to_iron_edge(edge, id_e: int, iron: Iron) -> Edge:
-        """To transform pydot edge to iron edge"""
-
-        a = edge.get_source().strip('"')
-        a_id = next(
-            n.iid for n in iron.nodes.values() if n.properties["node_smiles"] == a
-        )
-        b = edge.get_destination().strip('"')
-        b_id = next(
-            n.iid for n in iron.nodes.values() if n.properties["node_smiles"] == b
-        )
-        return build_iron_edge(a_id, b_id, id_e)
-
-
-@TranslatorFactory.register_format_translator("ibm_retro", "IBMRXN output (dictionary)")
-class TranslatorIbm(AbsTranslator):
-    """Translator subclass to handle translations of outputs generated by IBM CASP tool"""
-
-    as_input = "implemented"
-    as_output = None
-
-    def from_iron(self, graph: Iron) -> Union[list, None]:
-        pass
-
-    def to_iron(self, route: dict) -> Union[Iron, None]:
-        """Translates a dictionary generated by the IBM CASP tool into an Iron instance"""
-
-        try:
-            if not route:
-                raise EmptyRoute
-            iron_graph = ibm_dict_to_iron(route, iron=None, parent=None)
-
-            if iron_graph.i_edge_number() == 0:
-                raise InvalidRoute
-
-            iron_graph.source = "ibm_" + datetime.datetime.now().strftime(
-                "%Y%m%d%H%M%S%f"
-            )
-            return iron_graph
-
-        except EmptyRoute:
-            logger.warning(
-                'While translating from IBM to Iron an empty route was found: "None" returned'
-            )
-            return None
-        except InvalidRoute:
-            logger.warning(
-                "While translating from IBM to Iron an invalid route containing only one molecule was found: "
-                '"None" returned'
-            )
-            return None
-
-
-@TranslatorFactory.register_format_translator(
-    "az_retro", "AiZynthFinder output (dictionary)"
-)
-class TranslatorAz(AbsTranslator):
-    """Translator subclass to handle translations of outputs generated by AZ CASP tool"""
-
-    as_input = "implemented"
-    as_output = None
-
-    def from_iron(self, graph: Iron):
-        pass
-
-    def to_iron(self, route: dict) -> Union[Iron, None]:
-        """Translates a dictionary generated by the AZ CASP tool into an Iron instance"""
-
-        try:
-            if not route:
-                raise EmptyRoute
-            iron_graph = az_dict_to_iron(route, iron=None, parent=None)
-            iron_graph.source = "az_" + datetime.datetime.now().strftime(
-                "%Y%m%d%H%M%S%f"
-            )
-            return iron_graph
-        except EmptyRoute:
-            logger.warning(
-                'While translating from AZ to Iron an empty route was found: "None" returned'
-            )
-            return None
-
-
-@TranslatorFactory.register_format_translator("mit_retro", "Askcos output (dictionary)")
-class TranslatorMit(AbsTranslator):
-    """Translator subclass to handle translations of outputs generated by Askcos CASP tool"""
-
-    as_input = "implemented"
-    as_output = None
-
-    def from_iron(self, graph: Iron):
-        pass
-
-    def to_iron(self, route: dict) -> Union[Iron, None]:
-        """Translates a dictionary generated by the Askcos CASP tool into an Iron instance"""
-
-        try:
-            if not route:
-                raise EmptyRoute
-            iron_graph = mit_dict_to_iron(route, iron=None, parent=None)
-            iron_graph.source = "mit_" + datetime.datetime.now().strftime(
-                "%Y%m%d%H%M%S%f"
-            )
-            return iron_graph
-        except EmptyRoute:
-            logger.warning(
-                'While translating from Asckos to Iron an empty route was found: "None" returned'
-            )
-            return None
-
-
-@TranslatorFactory.register_format_translator("noc", "NOC format (dictionary)")
-class TranslatorNOC(AbsTranslator):
-    """Translator subclass to handle translations of NOC-compatible documents"""
-
-    as_input = None
-    as_output = "implemented"
-
-    def from_iron(self, route_iron: Iron) -> Union[dict, None]:
-        """Translates an Iron instance into an NOC-compatible document"""
-
-        try:
-            if route_iron is None:
-                raise EmptyRoute
-            nodes = route_iron.nodes
-            node_documents: List = []
-            edge_documents: List = []
-            for iid, n in nodes.items():
-                node_instance = n.properties.get("node_type")
-                node_documents = self.build_node_documents(
-                    node_instance, node_documents
-                )
-
-                if type(node_instance) is ChemicalEquation:
-                    edge_documents = self.build_edges_documents(
-                        node_instance, edge_documents
-                    )
-
-            return {"nodes": node_documents, "edges": edge_documents}
-        except EmptyRoute:
-            logger.warning(
-                'While translating from Iron to NOC format an empty route was found: "None" returned'
-            )
-            return None
-
-    @staticmethod
-    def build_edges_documents(
-        node_instance: ChemicalEquation, edge_documents: list
-    ) -> List[dict]:
-        """To build the list of dictionaries with edges information"""
-
-        for item in node_instance.role_map.get("reactants"):
-            edge_doc = {
-                "type": "REACTANT",
-                "source": item,
-                "destination": node_instance.uid,
-                "properties": {},
-            }
-            edge_documents.append(edge_doc)
-        for item in node_instance.role_map.get("reagents"):
-            edge_doc = {
-                "type": "REAGENT",
-                "source": item,
-                "destination": node_instance.uid,
-                "properties": {},
-            }
-            edge_documents.append(edge_doc)
-        for item in node_instance.role_map.get("products"):
-            edge_doc = {
-                "type": "PRODUCT",
-                "source": node_instance.uid,
-                "destination": item,
-                "properties": {},
-            }
-            edge_documents.append(edge_doc)
-        # append Template node
-        # append Pattern nodes
-        # append Template - ChemicalEquation relationships
-        # append Template - Patterns relationships
-        # append Patterns - Molecules relationships (to be calculated while constructing chemical equation!!!!)
-        return edge_documents
-
-    @staticmethod
-    def build_node_documents(
-        node_instance: Union[Molecule, ChemicalEquation], node_documents: list
-    ) -> List[dict]:
-        """To build the list of dictionaries with nodes information"""
-
-        node_dict = node_instance.to_dict()
-        node_document = {
-            "type": node_dict.get("type"),
-            "uid": node_dict.get("uid"),
-            "properties": {
-                **{"smiles": node_dict.get("smiles")},
-                **node_dict.get("hash_map"),
-            },
-        }
-        if (
-            type(node_instance) == ChemicalEquation
-            and node_instance.disconnection is not None
-        ):
-            node_document["disconnection_uid"] = node_instance.disconnection.uid
-        node_documents.append(node_document)
-        return node_documents
-
-    def to_iron(self, graph: dict) -> Union[Iron, None]:
-        pass
-=======
 @dataclass
 class TranslationParameters:
     """Class to store translation parameters"""
->>>>>>> e5ff546a
 
     input_format: str = field(default_factory=str)
     output_format: str = field(default_factory=str)
     data_model_converter: Optional[DataModelConverter] = None
 
-<<<<<<< HEAD
-@TranslatorFactory.register_format_translator("pydot_visualization", "PNG file")
-class TranslatorDotVisualization(AbsTranslator):
-    """Translator subclass to generate pictures"""
-
-    as_input = None
-    as_output = "implemented"
-
-    def from_iron(self, route_iron: Iron) -> None:
-        """Translates an Iron instance into a PNG picture"""
-
-        try:
-            if route_iron is None:
-                raise EmptyRoute
-            dot_graph = pydot.Dot(route_iron.source, graph_type="digraph")
-            # Translating iron nodes into dot nodes
-            for id_n, node in route_iron.nodes.items():
-                self.create_dot_node(node, id_n, dot_graph)
-
-            # Translating iron edges into dot edges
-            for edge in route_iron.edges.values():
-                self.create_dot_edge(edge, route_iron, dot_graph)
-
-            dot_graph.write(f"route_{route_iron.source}.dot")
-            os.system(
-                f"dot -Tpng route_{route_iron.source}.dot > route_{route_iron.source}.png"
-            )
-
-            for id_n in route_iron.nodes.keys():
-                os.remove(f"{id_n}.png")
-
-        except EmptyRoute:
-            logger.warning(
-                'While translating from Iron to PyDot-visualization format- an empty route was found: "None" returned'
-            )
-            return None
-
-    def create_dot_node(self, node: Node, id_n: int, dot_graph: pydot.Dot) -> None:
-        """To add a dot node for visualization"""
-
-        node_instance = node.properties["node_type"]
-        self.create_node_picture(node_instance, id_n)
-        dot_graph.add_node(
-            pydot.Node(
-                node.properties["node_unmapped_smiles"], image=f"{id_n}.png", label=""
-            )
-        )
-
-    @staticmethod
-    def create_node_picture(
-        node_instance: Union[Molecule, ChemicalEquation], id_n: int
-    ) -> None:
-        """To generate the node picture"""
-
-        if type(node_instance) == ChemicalEquation:
-            depiction_data = cid.draw_reaction(node_instance.rdrxn)
-
-        else:
-            depiction_data = cid.draw_molecule(node_instance.rdmol)
-
-        lio.write_rdkit_depict(data=depiction_data, file_path=f"{id_n}.png")
-
-    @staticmethod
-    def create_dot_edge(edge: Edge, route_iron: Iron, dot_graph: pydot.Dot) -> None:
-        """To add an edge for visualization"""
-
-        # the unmapped smiles is used to avoid the pydot issues in dealing with nodes' name with numbers
-        a = next(
-            n.properties["node_unmapped_smiles"]
-            for i, n in route_iron.nodes.items()
-            if i == edge.a_iid
-        )
-        b = next(
-            n.properties["node_unmapped_smiles"]
-            for i, n in route_iron.nodes.items()
-            if i == edge.b_iid
-        )
-        dot_graph.add_edge(pydot.Edge(a, b))
-
-    def to_iron(self, graph):
-        pass
-=======
 
 class Translation:
     @staticmethod
@@ -1042,7 +51,6 @@
             data_model_converter=data_model_converter,
         )
         return InputToIron().translate(input_graph, parameters)
->>>>>>> e5ff546a
 
 
 # Chain of responsibility structure to handle the translation input -> iron -> syngraph -> iron -> output
@@ -1051,10 +59,6 @@
 
     @abstractmethod
     def translate(
-<<<<<<< HEAD
-        self, input_format: str, graph, output_format: str, out_data_model: str
-    ):
-=======
         self,
         graph: Union[
             MonopartiteReacSynGraph,
@@ -1069,36 +73,12 @@
         parameters: TranslationParameters,
     ):
         """To perform the translation/conversion of a specific step in the chain"""
->>>>>>> e5ff546a
         pass
 
 
 class InputToIron(Handler):
     """Handler taking care of the first step: input to iron"""
 
-<<<<<<< HEAD
-    def translate(
-        self, input_format: str, graph, output_format: str, out_data_model: str
-    ) -> Iron:
-        factory = TranslatorFactory()
-        # If the input graph is a syngraph
-        if "syngraph" in input_format:
-            syngraphs = converter(graph, out_data_model)
-            graph = SynGraphToIron().translate(
-                input_format, syngraphs, output_format, out_data_model
-            )
-            return graph
-        graph = factory.select_translation_to_iron(input_format, graph, out_data_model)
-        if output_format == "iron":
-            graph = graph
-        elif graph is None:
-            return None
-        else:
-            graph = IronToSynGraph().translate(
-                input_format, graph, output_format, out_data_model
-            )
-        return graph
-=======
     def translate(self, graph, parameters):
         """To perform the first step: input to iron"""
         # If the input graph is a syngraph
@@ -1116,25 +96,11 @@
             return None
         else:
             return IronToSynGraph().translate(graph, parameters)
->>>>>>> e5ff546a
 
 
 class IronToSynGraph(Handler):
     """Handler taking care of the second step: iron to syngraph in the desired data model"""
 
-<<<<<<< HEAD
-    def translate(
-        self, input_format: str, graph: Iron, output_format: str, out_data_model: str
-    ) -> Union[BipartiteSynGraph, MonopartiteMolSynGraph, MonopartiteReacSynGraph]:
-        factory = TranslatorFactory()
-        graph = factory.select_translation_from_iron("syngraph", graph, out_data_model)
-        if output_format == "syngraph" or graph is None:
-            return graph
-        else:
-            graph = SynGraphToIron().translate(
-                input_format, graph, output_format, out_data_model
-            )
-=======
     def translate(self, graph, parameters):
         """To perform the second step: iron to syngraph"""
         graph = parameters.data_model_converter.iron_to_syngraph(graph)
@@ -1142,62 +108,22 @@
             return graph
         else:
             graph = SynGraphToIron().translate(graph, parameters)
->>>>>>> e5ff546a
         return graph
 
 
 class SynGraphToIron(Handler):
     """Handler taking care of the third step: syngraph to iron"""
 
-<<<<<<< HEAD
-    def translate(
-        self,
-        input_format,
-        graph: Union[
-            BipartiteSynGraph, MonopartiteMolSynGraph, MonopartiteReacSynGraph
-        ],
-        output_format: str,
-        out_data_model: str,
-    ) -> Iron:
-        factory = TranslatorFactory()
-        graph = factory.select_translation_to_iron("syngraph", graph, out_data_model)
-        graph = IronToOutput().translate(
-            input_format, graph, output_format, out_data_model
-        )
-=======
     def translate(self, graph, parameters):
         """To perform the third step: syngraph to iron"""
         graph = parameters.data_model_converter.syngraph_to_iron(graph)
         graph = IronToOutput().translate(graph, parameters)
->>>>>>> e5ff546a
         return graph
 
 
 class IronToOutput(Handler):
     """Handler taking care of the fourth step: iron to output"""
 
-<<<<<<< HEAD
-    def translate(
-        self, input_format: str, graph: Iron, output_format: str, out_data_model: str
-    ):
-        factory = TranslatorFactory()
-        graph = factory.select_translation_from_iron(
-            output_format, graph, out_data_model
-        )
-        return graph
-
-
-class Translation:
-    """Class to start the chain calling the handler of the first step"""
-
-    @staticmethod
-    def start_translation(input_format, graph, output_format, out_data_model):
-        return InputToIron().translate(
-            input_format, graph, output_format, out_data_model
-        )
-
-
-=======
     def translate(self, graph, parameters):
         """To perform the fourth step: iron to output"""
         if parameters.output_format == "iron":
@@ -1209,7 +135,6 @@
         return graph
 
 
->>>>>>> e5ff546a
 # Facade function
 def translator(
     input_format: str,
@@ -1241,12 +166,8 @@
     ------------
     input_format: str
         The format of the input graph object
-<<<<<<< HEAD
-    original_graph: Union[MonopartiteReacSynGraph, MonopartiteMolSynGraph, BipartiteSynGraph, nx.classes.digraph.DiGraph, pydot.Dot, list, dict, Iron]
-=======
     original_graph: Union[MonopartiteReacSynGraph, MonopartiteMolSynGraph, BipartiteSynGraph,
     nx.classes.digraph.DiGraph, pydot.Dot, list, dict, Iron]
->>>>>>> e5ff546a
         The input graph
     output_format: str
         The desired output format
@@ -1255,12 +176,8 @@
 
     Returns:
     ----------
-<<<<<<< HEAD
-    out_graph: Union[MonopartiteReacSynGraph, BipartiteSynGraph, MonopartiteMolSynGraph, nx.DiGraph, pydot.Dot, Iron, None]
-=======
     out_graph: Union[MonopartiteReacSynGraph, BipartiteSynGraph, MonopartiteMolSynGraph,
     nx.DiGraph, pydot.Dot, Iron, None]
->>>>>>> e5ff546a
         The output graph
 
     Raises:
@@ -1271,7 +188,6 @@
     ---------
     >>> graph = json.loads(open('ibm_file.json').read())
     >>> nx_graph = translator('ibm_retro', graph[1], 'networkx', out_data_model='monopartite_molecules')
-<<<<<<< HEAD
 
     """
     if "syngraph" in input_format and "syngraph" in output_format:
@@ -1291,32 +207,31 @@
 def get_available_formats() -> dict:
     """
     To retrieve all the available formats names and brief descriptions
-=======
-
-    """
-    if "syngraph" in input_format and "syngraph" in output_format:
-        logger.error(
-            'To convert between data models, please use the "converter" function.'
-        )
-        raise UnavailableTranslation
->>>>>>> e5ff546a
 
     Returns:
     --------
     d: dict
         The information about the available formats
 
-<<<<<<< HEAD
     Example:
     >>> av_formats = get_available_formats()
     """
-    all_formats = TranslatorFactory.list_format_translators()
-    d = {f: additional_info["info"] for f, additional_info in all_formats.items()}
-    d.update({"iron": "Iron object", "syngraph": "Syngraph object"})
-    return d
-
-
-def get_available_data_models():
+    return get_formats()
+
+
+def get_input_formats() -> dict:
+    """To retrieve graph formats available as input"""
+    d = get_formats()
+    return d["as_input"]
+
+
+def get_output_formats() -> dict:
+    """To retrieve graph formats available as output"""
+    d = get_formats()
+    return d["as_output"]
+
+
+def get_available_data_models() -> dict:
     """
     To retrieve all the available data models names and brief descriptions
 
@@ -1328,296 +243,5 @@
     Example:
     >>> av_datamodels = get_available_data_models()
     """
-    all_datamodels = TranslatorFactory.list_datamodels_translators()
-    return {f: additional_info["info"] for f, additional_info in all_datamodels.items()}
-
-
-def get_output_formats():
-    """
-    To retrieve the formats available as output and thier brief descriptions
-
-    Returns:
-    --------
-    available_output: dict
-        The information about the available output formats
-
-    Example:
-    >>> out_formats = get_output_formats()
-    """
-    all_formats = TranslatorFactory.list_format_translators()
-    available_output = {}
-    for c in list(AbsTranslator.__subclasses__()):
-        if c.as_output is not None:
-            if name := next(
-                (f for f, info in all_formats.items() if info["class"] == c), None
-            ):
-                available_output[name] = all_formats[name]["info"]
-    available_output["iron"] = "Iron object"
-    available_output["syngraph"] = "SynGraph object"
-    return available_output
-
-
-def get_input_formats():
-    """
-    To retrieve the formats available as input and thier brief descriptions
-
-    Returns:
-    --------
-    available_input: dict
-        The information about the available input formats
-
-    Example:
-    >>> in_formats = get_input_formats()
-    """
-    all_formats = TranslatorFactory.list_format_translators()
-    available_input = {}
-    for c in list(AbsTranslator.__subclasses__()):
-        if c.as_input is not None:
-            if name := next(
-                (f for f, info in all_formats.items() if info["class"] == c), None
-            ):
-                available_input[name] = all_formats[name]["info"]
-    available_input["iron"] = "Iron object"
-    available_input["syngraph"] = "SynGraph object"
-    return available_input
-
-
-# Functions to handle json-like routes
-def az_dict_to_iron(
-    route: dict, iron: Union[Iron, None], parent: Union[int, None]
-) -> Iron:
-    """
-    To populate an Iron instance from a nested dictionary generated by AZ CASP.
-
-    Parameters:
-    ------------
-    route: dict
-        The nested dictionary representing the input route
-    properties: dict
-        It contains the properties of the node to be stored
-    iron: Union[Iron, None]
-        The Iron instance that is built
-    parent: int
-        The id of the parent node
-
-    Returns:
-    ---------
-    iron: Iron
-        The output Iron instance
-    """
-    # During the first iteration, create Iron instance
-    if not iron:
-        iron = Iron()
-
-    # if the node is a molecule node, go on and add node and edge to the Iron instance
-    if route["type"] == "mol":
-        iron, id_n = populate_iron(parent, route["smiles"], iron)
-
-        # If the node has 'children' nodes, iterate over them and call iteratively this function
-        if "children" in route:
-            for child in route["children"]:
-                az_dict_to_iron(child, iron, id_n)
-
-    # if the node is a reaction node, ignore it and proceed with the next level
-    elif "children" in route:
-        for child in route["children"]:
-            az_dict_to_iron(child, iron, parent)
-
-    return iron
-
-
-def mit_dict_to_iron(
-    route: dict, iron: Union[Iron, None], parent: Union[int, None]
-) -> Iron:
-    """
-    To populate an Iron instance from a nested dictionary generated by MIT CASP.
-
-    Parameters:
-    ------------
-    route: dict
-        The nested dictionary representing the input route
-    iron: Union[Iron, None]
-        The Iron instance that is built
-    parent: int
-        The id of the parent node
-
-    Returns:
-    ---------
-    iron: Iron
-        The output Iron instance
-    """
-    # During the first iteration, create Iron instance
-    if not iron:
-        iron = Iron()
-
-    # if the node is a molecule node, go on and add node and edge to the Iron instance
-    if "is_chemical" in route:
-        molecules = route["smiles"].split(".")
-
-        for mol in molecules:
-            iron, id_n = populate_iron(parent, mol, iron)
-
-            # If the node has 'children' nodes, iterate over them and call iteratively this function
-            if "children" in route:
-                for child in route["children"]:
-                    mit_dict_to_iron(child, iron, id_n)
-
-    # if the node is a reaction node, ignore it and proceed with the next level
-    elif "children" in route:
-        for child in route["children"]:
-            mit_dict_to_iron(child, iron, parent)
-=======
-    return translation.start_translation(
-        input_format, original_graph, output_format, out_data_model
-    )
-
-
-# Helper functions
-def get_available_formats() -> dict:
-    """
-    To retrieve all the available formats names and brief descriptions
-
-    Returns:
-    --------
-    d: dict
-        The information about the available formats
-
-    Example:
-    >>> av_formats = get_available_formats()
-    """
-    return get_formats()
->>>>>>> e5ff546a
-
-
-def get_input_formats() -> dict:
-    """To retrieve graph formats available as input"""
-    d = get_formats()
-    return d["as_input"]
-
-<<<<<<< HEAD
-def ibm_dict_to_iron(
-    route: dict, iron: Union[Iron, None], parent: Union[int, None]
-) -> Iron:
-    """
-    To populate an Iron instance from a nested dictionary generated by IBM CASP.
-
-    Parameters:
-    ------------
-    route: dict
-        The nested dictionary representing the input route
-    properties: dict
-        It contains the properties of the node to be stored
-    iron: Union[Iron, None]
-        The Iron instance that is built
-    parent: int
-        The id of the parent node
-
-    Returns:
-    ---------
-    iron: Iron
-        The output Iron instance
-    """
-    # During the first iteration, create Iron instance
-    if not iron:
-        iron = Iron()
-
-    if "artifact" not in route["metaData"]:
-        molecules = route["smiles"].split(".")
-
-        for mol in molecules:
-            iron, id_n = populate_iron(parent, mol, iron)
-
-            # If the node has 'children' nodes, iterate over them and call iteratively this function
-            if "children" in route:
-                for child in route["children"]:
-                    ibm_dict_to_iron(child, iron, id_n)
-    return iron
-
-
-def populate_iron(parent: int, mol: str, iron: Iron) -> Tuple[Iron, int]:
-    """
-    To add new entities to an Iron instance
-
-    Parameters:
-    ------------
-    parent: int
-        The id of the parent node
-    mol: str
-        The smiles of the new node
-    iron: Iron
-        the Iron object to which the new node should be added
-
-    Returns:
-    ----------
-    Tuple[Iron, int]:
-        The Iron object with the new node
-
-        The integer representing the id of the new node
-    """
-    # Count the number of nodes already present in the Iron structure and use it as id for the node
-    id_n = iron.i_node_number()
-
-    # Store additional information related to the node into the Iron node properties
-    prop = {"node_smiles": mol}
-
-    # Create node and add it to the Iron structure
-    node = Node(properties=prop, iid=str(id_n), labels=[])
-    iron.add_node(str(id_n), node)
-    # If the node is a "child" node, create edge from it to the parent node
-    # The edge direction follows the chemical reaction direction: from reagent to product
-    if parent is not None:
-        id_e = iron.i_edge_number()
-        edge = build_iron_edge(id_n, parent, id_e)
-        iron.add_edge(str(id_e), edge)
-    return iron, id_n
-
-
-def build_iron_edge(id_n1: int, id_n2: int, id_e: int) -> Edge:
-    """
-    To build an edge object for an Iron instance from the ids of the involved nodes
-
-    Parameters:
-    ------------
-    id_n1: int
-        The id of the source node
-    id_n2: int
-        The id of the target node
-    id_e: int
-        The id of the output edge
-
-    Returns:
-    ---------
-    an iron.Edge object
-    """
-    d = Direction(f"{id_n1}>{id_n2}")
-    return Edge(
-        iid=str(id_e),
-        a_iid=str(id_n1),
-        b_iid=str(id_n2),
-        direction=d,
-        properties={},
-        labels=[],
-    )
-=======
-
-def get_output_formats() -> dict:
-    """To retrieve graph formats available as output"""
-    d = get_formats()
-    return d["as_output"]
-
-
-def get_available_data_models() -> dict:
-    """
-    To retrieve all the available data models names and brief descriptions
-
-    Returns:
-    --------
-    d: dict
-        The information about the available data models
-
-    Example:
-    >>> av_datamodels = get_available_data_models()
-    """
     all_datamodels = DataModelCatalog.list_data_models()
-    return {f: additional_info["info"] for f, additional_info in all_datamodels.items()}
->>>>>>> e5ff546a
+    return {f: additional_info["info"] for f, additional_info in all_datamodels.items()}