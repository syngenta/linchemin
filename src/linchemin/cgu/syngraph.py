import copy
from abc import ABC, abstractmethod
from collections import defaultdict
<<<<<<< HEAD
from typing import List, Tuple, Union
=======
from typing import List, Optional, Tuple, Union
>>>>>>> e5ff546a

import linchemin.utilities as utilities
from linchemin.cgu.iron import Iron
from linchemin.cheminfo.constructors import (
    ChemicalEquationConstructor,
    MoleculeConstructor,
)
from linchemin.cheminfo.models import ChemicalEquation, Molecule

"""
Module containing the implementation of the SynGraph data model and its sub-types: bipartite, monopartite reactions
and monopartite molecules.

"""
logger = utilities.console_logger(__name__)


class SynGraph(ABC):
    """Abstract class implementing the homonym data model as a dictionary of sets.

    Attributes:
            graph: a dictionary of sets

<<<<<<< HEAD
            source: a string containing the sources of the graph
=======
            name: an optional string containing the name of the graph
>>>>>>> e5ff546a

            uid: a string uniquely identifying the SynGraph instance based on the underlying graph
    """

    def __init__(self, initiator: Union[List[dict], Iron, None] = None):
        """
        To instantiate a new SynGraph instance

        Parameters:
        -------------
        initiator: initiator: Union[List[dict], Iron, None]
            The initiator of the new SynGraph instance (default None -> an empty graph is initialized))
            It can be:
                (i) an Iron instance
                (ii) a list of dictionaries of reaction strings in the form
                    [{'query_id': n, 'output_string': reaction}]

        """
        self.name: Optional[str] = None
        self.graph = defaultdict(set)

        if initiator is not None:
            if isinstance(initiator, Iron):
<<<<<<< HEAD
                self.initialize_with_iron(initiator)
=======
                self._initialize_with_iron(initiator)
>>>>>>> e5ff546a
            elif isinstance(initiator, list):
                all_smiles = [d["output_string"] for d in initiator]
                chemical_equations = self.build_chemical_equations(all_smiles)
                self.builder_from_reaction_list(chemical_equations)

<<<<<<< HEAD
    def initialize_with_iron(self, iron_graph: Iron) -> None:
=======
    def _initialize_with_iron(self, iron_graph: Iron) -> None:
>>>>>>> e5ff546a
        """To initialize the SynGraph builder from an Iron instance"""
        all_smiles = [
            node.properties["node_smiles"] for node in iron_graph.nodes.values()
        ]
        if all(s.count(">") == 2 for s in all_smiles):
            # all smiles are reaction smiles
            chemical_equations = self.build_chemical_equations(all_smiles)
<<<<<<< HEAD
=======
            self.builder_from_reaction_list(chemical_equations)
        elif all(s.count(">") != 2 for s in all_smiles):
            # all smiles are molecule smiles
            self.builder_from_iron(iron_graph)
        else:
            # bipartite: both molecules and reactions smiles are present
            reaction_smiles = [s for s in all_smiles if s.count(">") == 2]
            chemical_equations = self.build_chemical_equations(reaction_smiles)
>>>>>>> e5ff546a
            self.builder_from_reaction_list(chemical_equations)
        elif all(s.count(">") != 2 for s in all_smiles):
            # all smiles are molecule smiles
            self.builder_from_iron(iron_graph)
        else:
            # bipartite: both molecules and reactions smiles are present
            reaction_smiles = [s for s in all_smiles if s.count(">") == 2]
            chemical_equations = self.build_chemical_equations(reaction_smiles)
            self.builder_from_reaction_list(chemical_equations)

    @staticmethod
    def build_chemical_equations(smiles_list: List[str]) -> List[ChemicalEquation]:
        """To build a list of ChemicalEquation objects from a list of smiles"""
        chemical_eq_constructor = ChemicalEquationConstructor(
            molecular_identity_property_name="smiles"
        )
        return [
            chemical_eq_constructor.build_from_reaction_string(
                reaction_string=smiles, inp_fmt="smiles"
            )
            for smiles in smiles_list
        ]

    @staticmethod
    def build_chemical_equations(
        string_list: List[str], input_format: str = "smiles"
    ) -> List[ChemicalEquation]:
        """To build a list of ChemicalEquation objects from a list of smiles"""
        chemical_eq_constructor = ChemicalEquationConstructor()
        return [
            chemical_eq_constructor.build_from_reaction_string(
                reaction_string=smiles, inp_fmt=input_format
            )
            for smiles in string_list
        ]

    @property
    def uid(self) -> str:
        """To define the SynGraph unique identifier based on the underlying graph"""
        tups = []
        for parent, children in self:
            if not children:
                # To take into account isolated nodes
<<<<<<< HEAD
                tups.append((parent.uid, "x", 0))
            else:
                tups.extend((parent.uid, ">", child.uid) for child in children)
        sorted_tups = sorted(tups, key=lambda x: (x[0], x[-1]))
        h = utilities.create_hash(str(frozenset(sorted_tups)))
        if type(self) == BipartiteSynGraph:
            h = "".join(["BP", str(h)])
        elif type(self) == MonopartiteReacSynGraph:
            h = "".join(["MPR", str(h)])
        elif type(self) == MonopartiteMolSynGraph:
=======
                tups.append(".".join([str(parent.uid), "x", "0"]))
            else:
                tups.extend(
                    ".".join([str(parent.uid), ">", str(child.uid)])
                    for child in children
                )
        sorted_tups = sorted(tups)
        h = utilities.create_hash(str(sorted_tups))
        if isinstance(self, BipartiteSynGraph):
            h = "".join(["BP", str(h)])
        elif isinstance(self, MonopartiteReacSynGraph):
            h = "".join(["MPR", str(h)])
        elif isinstance(self, MonopartiteMolSynGraph):
>>>>>>> e5ff546a
            h = "".join(["MPM", str(h)])
        return h

    @abstractmethod
    def builder_from_iron(self, iron_graph: Iron) -> None:
        """To build a SynGraph instance from an Iron object"""
        pass

    @abstractmethod
    def builder_from_reaction_list(
        self, chemical_equations: List[ChemicalEquation]
    ) -> None:
        """To build a SynGraph instance from a list of ChemicalEquation objects"""
        pass

    def get_roots(self) -> list:
        """To retrieve the list of 'root' nodes of a SynGraph instance"""
        return [parent for parent, children in self if children == set()]

    @abstractmethod
    def get_leaves(self) -> list:
        """To retrieve the list of 'leaf' nodes of a SynGraph instance"""
        pass

    def get_unique_nodes(self) -> set:
        """To get the set of unique nodes included in a SynGraph instance"""
        return {parent for parent in self.graph}

<<<<<<< HEAD
    def set_source(self, source):
        """To set the source attribute of a SynGraph instance"""
        self.source = source
=======
    def set_name(self, name: str) -> None:
        """To set the name attribute of a SynGraph instance"""
        self.name = name
>>>>>>> e5ff546a

    def __iter__(self):
        self._iter_obj = iter(self.graph.items())
        return self._iter_obj

    def __next__(self):
        """To iterate over the nodes"""
        return next(self._iter_obj)

    def __eq__(self, other):
        """To check if two SynGraph instances are the same"""
        return type(self) == type(other) and self.graph == other.graph

    def __getitem__(self, item):
        """To make SynGraph subscriptable"""
        return self.graph[item]

    def __str__(self):
        text = ""
        for r, connections in self:
            if connections:
                text = text + "{} -> {} \n".format(r, *connections)
            else:
                text = text + f"{r}\n"
        return text

    def add_node(self, nodes_tup: tuple) -> None:
        """To add a 'parent' node and its 'children' nodes to a SynGraph instance.

        Format of the input tuple: (parent_node, [child1, child2, ...])"""
        # The nodes are added to the SynGraph instance
        if nodes_tup[0] not in self.graph:
            # If the parent node is not in the SynGraph instance yet, it is added with its connections
            self.graph[nodes_tup[0]] = set(nodes_tup[1])
        else:
            # otherwise, the connections are added to the pre-existing node
            for c in nodes_tup[1]:
                self.graph[nodes_tup[0]].add(c)

    def remove_node(self, node_to_remove_id: int) -> None:
        """To remove a node by its uid from a SynGraph instance"""
        if node_to_remove := next(
            (node for node in self.get_unique_nodes() if node.uid == node_to_remove_id),
            None,
        ):
            self.graph.pop(node_to_remove)
            for parent, children in self:
                if node_to_remove in children:
                    children.remove(node_to_remove)
        else:
            logger.warning("The selected node is not present in the SynGraph instance.")

    @staticmethod
<<<<<<< HEAD
    def find_reactants_products(
=======
    def _find_reactants_products(
>>>>>>> e5ff546a
        iron_graph: Iron, node1: int, node2: int, connections: list
    ) -> Tuple[List, List]:
        all_reactants = [
            iron_graph.nodes[tup[0]].properties["node_smiles"]
            for tup in connections
            if tup[1] == node2
        ]
        all_products = [
            iron_graph.nodes[tup[1]].properties["node_smiles"]
            for tup in connections
            if tup[0] == node1
        ]
        return all_reactants, all_products

<<<<<<< HEAD
    def add_molecular_roots(self) -> None:
=======
    def _add_molecular_roots(self) -> None:
>>>>>>> e5ff546a
        """To correctly handle the molecule roots in the graph"""
        roots: list = []
        for products in self.graph.values():
            roots.extend(
                prod
                for prod in products
                if prod not in list(self.graph.keys()) and isinstance(prod, Molecule)
            )

        for root in roots:
            self.add_node((root, []))

<<<<<<< HEAD
=======
    def _find_parent_node(
        self, child_node: Union[Molecule, ChemicalEquation]
    ) -> Union[set, None]:
        """To identify the parent node of a given child node"""
        if parent_node := {
            parent for parent, children in self if child_node in children
        }:
            return parent_node
        else:
            return None

>>>>>>> e5ff546a

class BipartiteSynGraph(SynGraph):
    """SynGraph subclass representing a Bipartite (Molecule and ChemicalEquation nodes) SynGraph"""

    def builder_from_reaction_list(
        self, chemical_equations: List[ChemicalEquation]
    ) -> None:
        """To build a BipartiteSynGraph instance from a list of ChemicalEquation objects"""
        for ch_equation in chemical_equations:
<<<<<<< HEAD
            products = [
                prod
                for h, prod in ch_equation.catalog.items()
                if h in ch_equation.role_map["products"]
            ]
            self.add_node((ch_equation, products))
            reactants = [
                reac
                for h, reac in ch_equation.catalog.items()
                if h in ch_equation.role_map["reactants"]
            ]

            for reactant in reactants:
                self.add_node((reactant, [ch_equation]))
        self.add_molecular_roots()
        # this is to avoid disconnected nodes due to reactions producing reagents of other reactions
        self.remove_isolated_ces()

        self.set_source(str(self.uid))
=======
            products = ch_equation.get_products()

            self.add_node((ch_equation, products))
            reactants = ch_equation.get_reactants()

            for reactant in reactants:
                self.add_node((reactant, [ch_equation]))
        self._add_molecular_roots()
        # this is to avoid disconnected nodes due to reactions producing reagents of other reactions
        self.remove_isolated_ces()
        self.set_name(self.uid)
>>>>>>> e5ff546a

    def builder_from_iron(self, iron_graph: Iron) -> None:
        """To build a BipartiteSynGraph instance from an Iron instance"""
        connections = [edge.direction.tup for id_e, edge in iron_graph.edges.items()]
        for node1, node2 in connections:
<<<<<<< HEAD
            all_reactants, all_products = self.find_reactants_products(
=======
            all_reactants, all_products = self._find_reactants_products(
>>>>>>> e5ff546a
                iron_graph, node1, node2, connections
            )

            check = [item for item in all_reactants if item in all_products]
            if not check:
                chemical_equation = get_reaction_instance(all_reactants, all_products)

                reactant = iron_graph.nodes[node1].properties["node_smiles"]
                product = iron_graph.nodes[node2].properties["node_smiles"]

                self.add_nodes_sequence(reactant, product, chemical_equation)
<<<<<<< HEAD
        self.add_molecular_roots()

        self.set_source(iron_graph.source)
=======
        self._add_molecular_roots()

        self.set_name(iron_graph.name)
>>>>>>> e5ff546a

    def add_nodes_sequence(
        self, reactant: str, product: str, chemical_equation: ChemicalEquation
    ) -> None:
        """To add Molecule instances of reactants and products of a ChemicalEquation as nodes."""
        # The Molecule instances for the reactant and product of reference are initiated

        molecule_constructor = MoleculeConstructor(
            molecular_identity_property_name="smiles"
        )

        reactant_canonical = molecule_constructor.build_from_molecule_string(
            molecule_string=reactant, inp_fmt="smiles"
        )
        product_canonical = molecule_constructor.build_from_molecule_string(
            molecule_string=product, inp_fmt="smiles"
        )

        self.add_node((reactant_canonical, [chemical_equation]))
        self.add_node((chemical_equation, [product_canonical]))

    def get_leaves(self) -> list:
        """To get the list of leaves of a BipartiteSynGraph instance."""
        connections = []
        for connection_set in self.graph.values():
            connections.extend(iter(connection_set))
        return [
            reac
            for reac in self.graph.keys()
            if reac not in connections and isinstance(reac, Molecule)
        ]

<<<<<<< HEAD
=======
    def get_reaction_roots(self) -> list:
        """To get the list of ChemicalEquation nodes producing the molecule roots"""
        mol_roots = self.get_roots()
        reaction_roots = set()
        for m in mol_roots:
            reaction_roots.update(
                [parent for parent, children in self if m in children]
            )
        return list(reaction_roots)

>>>>>>> e5ff546a
    def remove_isolated_ces(self) -> None:
        """To remove ChemicalEquation nodes and their reactants/products if they form isolated sequences.
        This happens when a ChemicalEquation produces the reagents of another"""
        mol_roots = self.get_roots()
        all_ces = [
            node
            for node in self.get_unique_nodes()
            if isinstance(node, ChemicalEquation)
        ]
<<<<<<< HEAD
        reaction_roots = []
        for m in mol_roots:
            reaction_roots.extend(
                [parent for parent, children in self if m in children]
            )

        for m in mol_roots:
            # identifying the molecule root that is reagent of another reaction
            if [ce for ce in all_ces if m.uid in ce.role_map["reagents"]]:
                # identifying the chemical equation that has the reagent as product and removing it
                ce_to_remove = next(
                    r for r in reaction_roots if m.uid in r.role_map["products"]
                )
                self.remove_node(m.uid)
                self.remove_node(ce_to_remove.uid)
                nodes_to_remove = [
                    mol
                    for h, mol in ce_to_remove.catalog.items()
                    if h in ce_to_remove.role_map["reactants"]
                ]
                [self.remove_node(n.uid) for n in nodes_to_remove]
=======
        reaction_roots = self.get_reaction_roots()
        leaves = self.get_leaves()
        if len(mol_roots) > 1:
            for m in mol_roots:
                # identifying the molecule root that is reagent of another reaction
                if [ce for ce in all_ces if m.uid in ce.role_map["reagents"]]:
                    # identifying the chemical equation that has the reagent as product and removing it
                    ce_to_remove = next(
                        r for r in reaction_roots if m.uid in r.role_map["products"]
                    )
                    nodes_to_remove = [m, ce_to_remove]
                    reactants = ce_to_remove.get_reactants()
                    nodes_to_remove.extend(reactants)
                    nodes_to_remove = self.find_dangling_sequence(
                        reactants, leaves, nodes_to_remove
                    )
                    [self.remove_node(n.uid) for n in nodes_to_remove]

    def find_dangling_sequence(self, reactants, leaves, nodes_to_remove):
        """To identify the nodes that are part of a disconnected sequence of nodes."""
        if intermediates := set(reactants).difference(leaves):
            for intermediate in intermediates:
                parent_ces = self._find_parent_node(intermediate)
                nodes_to_remove.extend(parent_ces)
                for parent in parent_ces:
                    reactants = parent.get_reactants()
                    nodes_to_remove.extend(reactants)

        return nodes_to_remove
>>>>>>> e5ff546a


class MonopartiteReacSynGraph(SynGraph):
    """SynGraph subclass representing a Monopartite (ChemicalEquation nodes only) SynGraph"""

    def builder_from_reaction_list(
        self, chemical_equations: List[ChemicalEquation]
    ) -> None:
        """To build a MonopartiteReacSynGraph from a list of ChemicalEquation objects"""
        for ch_equation in chemical_equations:
            next_ch_equations: List[ChemicalEquation] = []
            for c in chemical_equations:
                next_ch_equations.extend(
                    c
                    for m in c.role_map["reactants"]
                    if m in ch_equation.role_map["products"]
                )

            self.add_node((ch_equation, next_ch_equations))
        # this is to avoid disconnected nodes due to reactions producing reagents of other reactions
        self.remove_isolated_ces()
<<<<<<< HEAD

        self.set_source(str(self.uid))

    def builder_from_iron(self, iron_graph: Iron) -> None:
        """To build a MonopartiteReacSynGraph from an Iron instance."""
        connections = [edge.direction.tup for id_e, edge in iron_graph.edges.items()]
        for node1, node2 in connections:
            all_reactants, all_products = self.find_reactants_products(
                iron_graph, node1, node2, connections
            )

            check = [item for item in all_reactants if item in all_products]
            if not check:
                chemical_equation1 = get_reaction_instance(all_reactants, all_products)

                # Searching for the connections in which the product of the "parent" reaction is a reactant
                next_connections = [
                    edge.direction.tup
                    for edge in iron_graph.edges.values()
                    if edge.direction.tup[0] == node2
                ]
                if next_connections:
                    for node_a, node_b in next_connections:
                        all_reactants2, all_products2 = self.find_reactants_products(
                            iron_graph, node_a, node_b, connections
                        )

                        check = [
                            item for item in all_reactants2 if item in all_products2
                        ]
                        if not check:
                            chemical_equation2 = get_reaction_instance(
                                all_reactants2, all_products2
                            )
                            self.add_node((chemical_equation1, [chemical_equation2]))
                else:
                    self.add_node((chemical_equation1, []))

        self.set_source(iron_graph.source)
=======
        self.set_name(self.uid)

    def builder_from_iron(self, iron_graph: Iron) -> None:
        """To build a MonopartiteReacSynGraph from an Iron instance."""

        def has_intersection(reactants, products) -> bool:
            return any(item in products for item in reactants)

        def get_next_connections(iron: Iron, node: int) -> list:
            return [
                edge.direction.tup
                for edge in iron.edges.values()
                if edge.direction.tup[0] == node
            ]

        def process_connection(parent: int, child: int) -> None:
            all_reactants, all_products = self._find_reactants_products(
                iron_graph, parent, child, connections
            )
            if not has_intersection(all_reactants, all_products):
                chemical_equation = get_reaction_instance(all_reactants, all_products)
                next_connections = get_next_connections(iron_graph, child)
                connected_equations = []
                for next_node1, next_node2 in next_connections:
                    (
                        all_reactants_next,
                        all_products_next,
                    ) = self._find_reactants_products(
                        iron_graph, next_node1, next_node2, connections
                    )
                    if not has_intersection(all_reactants_next, all_products_next):
                        connected_equations.append(
                            get_reaction_instance(all_reactants_next, all_products_next)
                        )
                self.add_node((chemical_equation, connected_equations))

        connections = [edge.direction.tup for id_e, edge in iron_graph.edges.items()]
        for node1, node2 in connections:
            process_connection(node1, node2)

        self.set_name(iron_graph.name)
>>>>>>> e5ff546a

    def get_leaves(self) -> list:
        """To get the list of ChemicalEquation leaves in a MonopartiteSynGraph."""
        connections = []
        for connection_set in self.graph.values():
            connections.extend(iter(connection_set))
        return list({tup[0] for tup in self if tup[0] not in connections})

    def get_molecule_roots(self) -> list:
        """To get the list of Molecules roots in a MonopartiteReacSynGraph."""
        reaction_roots = self.get_roots()
<<<<<<< HEAD
        mol_roots = [
            m
            for reaction in reaction_roots
            for h, m in reaction.catalog.items()
            if h in reaction.role_map["products"]
        ]
        return mol_roots
=======
        mol_roots = {m for reaction in reaction_roots for m in reaction.get_products()}
        return list(mol_roots)
>>>>>>> e5ff546a

    def get_molecule_leaves(self) -> list:
        """To get the list of Molecule leaves in a MonopartiteReacSynGraph."""
        all_reactants = set()
        all_products = set()
<<<<<<< HEAD
        for parent, children in self:
            all_reactants.update(
                {
                    mol
                    for h, mol in parent.catalog.items()
                    if h in parent.role_map["reactants"]
                }
            )
            all_products.update(
                {
                    mol
                    for h, mol in parent.catalog.items()
                    if h in parent.role_map["products"]
                }
            )

            for child in children:
                all_reactants.update(
                    {
                        mol
                        for h, mol in child.catalog.items()
                        if h in child.role_map["reactants"]
                    }
                )
                all_products.update(
                    {
                        mol
                        for h, mol in child.catalog.items()
                        if h in child.role_map["products"]
                    }
                )
        return [m for m in all_reactants if m not in all_products]

    def remove_isolated_ces(self) -> None:
        """To remove isolate nodes from the SynGraph instance"""
        isolated_nodes = []
        if len(self.graph) > 1:
            for parent, children in self:
                if children == set() and not [p for p, c in self if parent in c]:
                    isolated_nodes.append(parent)
        for i in isolated_nodes:
            self.remove_node(i.uid)
=======
        unique_ces = self.get_unique_nodes()
        for ce in unique_ces:
            all_reactants.update(set(ce.get_reactants()))
            all_products.update(set(ce.get_products()))

        return [m for m in all_reactants if m not in all_products]

    def remove_isolated_ces(self) -> None:
        """To remove sequences of nodes if they form isolated branches.
        This happens when a ChemicalEquation produces the reagents of another"""
        mol_roots = self.get_molecule_roots()
        all_ces = self.get_unique_nodes()
        reaction_roots = self.get_roots()
        reaction_leaves = self.get_leaves()
        if len(mol_roots) > 1:
            for m in mol_roots:
                # identifying the molecule root that is reagent of another reaction
                if [ce for ce in all_ces if m.uid in ce.role_map["reagents"]]:
                    # identifying the chemical equation that has the reagent as product and removing it
                    ce_to_remove = next(
                        r for r in reaction_roots if m.uid in r.role_map["products"]
                    )
                    nodes_to_remove = [ce_to_remove]
                    nodes_to_remove = self._find_dangling_sequence(
                        ce_to_remove, reaction_leaves, nodes_to_remove
                    )
                    [self.remove_node(n.uid) for n in nodes_to_remove]

    def _find_dangling_sequence(self, ce_to_remove, leaves, nodes_to_remove):
        """To identify the nodes that are part of a disconnected sequence of nodes."""
        while ce_to_remove not in leaves:
            parent_nodes = self._find_parent_node(ce_to_remove)
            if not parent_nodes:
                break  # No parents found, exit the loop
            nodes_to_remove.extend(parent_nodes)
            for parent_node in parent_nodes:
                ce_to_remove = parent_node

        return nodes_to_remove
>>>>>>> e5ff546a


class MonopartiteMolSynGraph(SynGraph):
    """SynGraph subclass representing a Monopartite (Molecule nodes only) SynGraph"""

    def builder_from_reaction_list(self, chemical_equations: list):
        for ch_equation in chemical_equations:
<<<<<<< HEAD
            products = [
                prod
                for h, prod in ch_equation.catalog.items()
                if h in ch_equation.role_map["products"]
            ]
            reactants = [
                reac
                for h, reac in ch_equation.catalog.items()
                if h in ch_equation.role_map["reactants"]
            ]
            for reactant in reactants:
                self.add_node((reactant, products))
        self.add_molecular_roots()
        # self.remove_isolate_nodes()

        self.set_source(str(self.uid))
=======
            products = ch_equation.get_products()
            reactants = ch_equation.get_reactants()

            for reactant in reactants:
                self.add_node((reactant, products))
        self._add_molecular_roots()
        # self.remove_isolate_nodes()
        self.set_name(self.uid)
>>>>>>> e5ff546a

    def builder_from_iron(self, iron_graph: Iron) -> None:
        connections = [edge.direction.tup for id_e, edge in iron_graph.edges.items()]
        for node1, node2 in connections:
            reactant = iron_graph.nodes[node1].properties["node_smiles"]
            product = iron_graph.nodes[node2].properties["node_smiles"]
<<<<<<< HEAD
            all_reactants, all_products = self.find_reactants_products(
=======
            all_reactants, all_products = self._find_reactants_products(
>>>>>>> e5ff546a
                iron_graph, node1, node2, connections
            )

            check = [item for item in all_reactants if item in all_products]
            if not check:
                molecule_constructor = MoleculeConstructor(
                    molecular_identity_property_name="smiles"
                )

                reactant_canonical = molecule_constructor.build_from_molecule_string(
                    molecule_string=reactant, inp_fmt="smiles"
                )
                product_canonical = molecule_constructor.build_from_molecule_string(
                    molecule_string=product, inp_fmt="smiles"
                )

                self.add_node((reactant_canonical, [product_canonical]))
<<<<<<< HEAD
        self.add_molecular_roots()

        self.set_source(iron_graph.source)
=======
        self._add_molecular_roots()

        self.set_name(iron_graph.name)
>>>>>>> e5ff546a

    def get_leaves(self) -> list:
        """To get the list of leaves of a MonopartiteMolSynGraph instance."""
        connections = []
        for connection_set in self.graph.values():
            connections.extend(iter(connection_set))
        return [reac for reac in self.graph.keys() if reac not in connections]


def get_reaction_instance(
    reactants: List[str], products: List[str]
) -> ChemicalEquation:
<<<<<<< HEAD
    """
    To create a ChemicalEquation instance from a list of reactants and products smiles.

    Parameters:
    -----------
    reactants: List[str]
        The list of smiles of the reactants of the reaction
    products: List[str]
        The list of smiles of the products of the reaction

    Returns:
    ---------
    chemical_equation: ChemicalEquation
        The corresponding ChemicalEquation object
    """

    # The ChemicalEquation instance is created
    reaction_string = ">".join([".".join(reactants), ".".join([]), ".".join(products)])
    chemical_equation_constructor = ChemicalEquationConstructor(
        molecular_identity_property_name="smiles"
    )
    return chemical_equation_constructor.build_from_reaction_string(
        reaction_string=reaction_string, inp_fmt="smiles"
    )


if __name__ == "__main__":
    print("main")
=======
    """
    To create a ChemicalEquation instance from a list of reactants and products smiles.

    Parameters:
    -----------
    reactants: List[str]
        The list of smiles of the reactants of the reaction
    products: List[str]
        The list of smiles of the products of the reaction

    Returns:
    ---------
    chemical_equation: ChemicalEquation
        The corresponding ChemicalEquation object
    """

    # The ChemicalEquation instance is created
    reaction_string = ">".join([".".join(reactants), ".".join([]), ".".join(products)])
    chemical_equation_constructor = ChemicalEquationConstructor(
        molecular_identity_property_name="smiles"
    )
    return chemical_equation_constructor.build_from_reaction_string(
        reaction_string=reaction_string, inp_fmt="smiles"
    )
>>>>>>> e5ff546a
<|MERGE_RESOLUTION|>--- conflicted
+++ resolved
@@ -1,11 +1,6 @@
-import copy
 from abc import ABC, abstractmethod
 from collections import defaultdict
-<<<<<<< HEAD
-from typing import List, Tuple, Union
-=======
 from typing import List, Optional, Tuple, Union
->>>>>>> e5ff546a
 
 import linchemin.utilities as utilities
 from linchemin.cgu.iron import Iron
@@ -29,11 +24,7 @@
     Attributes:
             graph: a dictionary of sets
 
-<<<<<<< HEAD
-            source: a string containing the sources of the graph
-=======
             name: an optional string containing the name of the graph
->>>>>>> e5ff546a
 
             uid: a string uniquely identifying the SynGraph instance based on the underlying graph
     """
@@ -57,21 +48,13 @@
 
         if initiator is not None:
             if isinstance(initiator, Iron):
-<<<<<<< HEAD
-                self.initialize_with_iron(initiator)
-=======
                 self._initialize_with_iron(initiator)
->>>>>>> e5ff546a
             elif isinstance(initiator, list):
                 all_smiles = [d["output_string"] for d in initiator]
                 chemical_equations = self.build_chemical_equations(all_smiles)
                 self.builder_from_reaction_list(chemical_equations)
 
-<<<<<<< HEAD
-    def initialize_with_iron(self, iron_graph: Iron) -> None:
-=======
     def _initialize_with_iron(self, iron_graph: Iron) -> None:
->>>>>>> e5ff546a
         """To initialize the SynGraph builder from an Iron instance"""
         all_smiles = [
             node.properties["node_smiles"] for node in iron_graph.nodes.values()
@@ -79,17 +62,6 @@
         if all(s.count(">") == 2 for s in all_smiles):
             # all smiles are reaction smiles
             chemical_equations = self.build_chemical_equations(all_smiles)
-<<<<<<< HEAD
-=======
-            self.builder_from_reaction_list(chemical_equations)
-        elif all(s.count(">") != 2 for s in all_smiles):
-            # all smiles are molecule smiles
-            self.builder_from_iron(iron_graph)
-        else:
-            # bipartite: both molecules and reactions smiles are present
-            reaction_smiles = [s for s in all_smiles if s.count(">") == 2]
-            chemical_equations = self.build_chemical_equations(reaction_smiles)
->>>>>>> e5ff546a
             self.builder_from_reaction_list(chemical_equations)
         elif all(s.count(">") != 2 for s in all_smiles):
             # all smiles are molecule smiles
@@ -99,19 +71,6 @@
             reaction_smiles = [s for s in all_smiles if s.count(">") == 2]
             chemical_equations = self.build_chemical_equations(reaction_smiles)
             self.builder_from_reaction_list(chemical_equations)
-
-    @staticmethod
-    def build_chemical_equations(smiles_list: List[str]) -> List[ChemicalEquation]:
-        """To build a list of ChemicalEquation objects from a list of smiles"""
-        chemical_eq_constructor = ChemicalEquationConstructor(
-            molecular_identity_property_name="smiles"
-        )
-        return [
-            chemical_eq_constructor.build_from_reaction_string(
-                reaction_string=smiles, inp_fmt="smiles"
-            )
-            for smiles in smiles_list
-        ]
 
     @staticmethod
     def build_chemical_equations(
@@ -133,18 +92,6 @@
         for parent, children in self:
             if not children:
                 # To take into account isolated nodes
-<<<<<<< HEAD
-                tups.append((parent.uid, "x", 0))
-            else:
-                tups.extend((parent.uid, ">", child.uid) for child in children)
-        sorted_tups = sorted(tups, key=lambda x: (x[0], x[-1]))
-        h = utilities.create_hash(str(frozenset(sorted_tups)))
-        if type(self) == BipartiteSynGraph:
-            h = "".join(["BP", str(h)])
-        elif type(self) == MonopartiteReacSynGraph:
-            h = "".join(["MPR", str(h)])
-        elif type(self) == MonopartiteMolSynGraph:
-=======
                 tups.append(".".join([str(parent.uid), "x", "0"]))
             else:
                 tups.extend(
@@ -158,7 +105,6 @@
         elif isinstance(self, MonopartiteReacSynGraph):
             h = "".join(["MPR", str(h)])
         elif isinstance(self, MonopartiteMolSynGraph):
->>>>>>> e5ff546a
             h = "".join(["MPM", str(h)])
         return h
 
@@ -187,15 +133,9 @@
         """To get the set of unique nodes included in a SynGraph instance"""
         return {parent for parent in self.graph}
 
-<<<<<<< HEAD
-    def set_source(self, source):
-        """To set the source attribute of a SynGraph instance"""
-        self.source = source
-=======
     def set_name(self, name: str) -> None:
         """To set the name attribute of a SynGraph instance"""
         self.name = name
->>>>>>> e5ff546a
 
     def __iter__(self):
         self._iter_obj = iter(self.graph.items())
@@ -249,11 +189,7 @@
             logger.warning("The selected node is not present in the SynGraph instance.")
 
     @staticmethod
-<<<<<<< HEAD
-    def find_reactants_products(
-=======
     def _find_reactants_products(
->>>>>>> e5ff546a
         iron_graph: Iron, node1: int, node2: int, connections: list
     ) -> Tuple[List, List]:
         all_reactants = [
@@ -268,11 +204,7 @@
         ]
         return all_reactants, all_products
 
-<<<<<<< HEAD
-    def add_molecular_roots(self) -> None:
-=======
     def _add_molecular_roots(self) -> None:
->>>>>>> e5ff546a
         """To correctly handle the molecule roots in the graph"""
         roots: list = []
         for products in self.graph.values():
@@ -285,8 +217,6 @@
         for root in roots:
             self.add_node((root, []))
 
-<<<<<<< HEAD
-=======
     def _find_parent_node(
         self, child_node: Union[Molecule, ChemicalEquation]
     ) -> Union[set, None]:
@@ -298,7 +228,6 @@
         else:
             return None
 
->>>>>>> e5ff546a
 
 class BipartiteSynGraph(SynGraph):
     """SynGraph subclass representing a Bipartite (Molecule and ChemicalEquation nodes) SynGraph"""
@@ -308,27 +237,6 @@
     ) -> None:
         """To build a BipartiteSynGraph instance from a list of ChemicalEquation objects"""
         for ch_equation in chemical_equations:
-<<<<<<< HEAD
-            products = [
-                prod
-                for h, prod in ch_equation.catalog.items()
-                if h in ch_equation.role_map["products"]
-            ]
-            self.add_node((ch_equation, products))
-            reactants = [
-                reac
-                for h, reac in ch_equation.catalog.items()
-                if h in ch_equation.role_map["reactants"]
-            ]
-
-            for reactant in reactants:
-                self.add_node((reactant, [ch_equation]))
-        self.add_molecular_roots()
-        # this is to avoid disconnected nodes due to reactions producing reagents of other reactions
-        self.remove_isolated_ces()
-
-        self.set_source(str(self.uid))
-=======
             products = ch_equation.get_products()
 
             self.add_node((ch_equation, products))
@@ -340,17 +248,12 @@
         # this is to avoid disconnected nodes due to reactions producing reagents of other reactions
         self.remove_isolated_ces()
         self.set_name(self.uid)
->>>>>>> e5ff546a
 
     def builder_from_iron(self, iron_graph: Iron) -> None:
         """To build a BipartiteSynGraph instance from an Iron instance"""
         connections = [edge.direction.tup for id_e, edge in iron_graph.edges.items()]
         for node1, node2 in connections:
-<<<<<<< HEAD
-            all_reactants, all_products = self.find_reactants_products(
-=======
             all_reactants, all_products = self._find_reactants_products(
->>>>>>> e5ff546a
                 iron_graph, node1, node2, connections
             )
 
@@ -362,15 +265,9 @@
                 product = iron_graph.nodes[node2].properties["node_smiles"]
 
                 self.add_nodes_sequence(reactant, product, chemical_equation)
-<<<<<<< HEAD
-        self.add_molecular_roots()
-
-        self.set_source(iron_graph.source)
-=======
         self._add_molecular_roots()
 
         self.set_name(iron_graph.name)
->>>>>>> e5ff546a
 
     def add_nodes_sequence(
         self, reactant: str, product: str, chemical_equation: ChemicalEquation
@@ -403,8 +300,6 @@
             if reac not in connections and isinstance(reac, Molecule)
         ]
 
-<<<<<<< HEAD
-=======
     def get_reaction_roots(self) -> list:
         """To get the list of ChemicalEquation nodes producing the molecule roots"""
         mol_roots = self.get_roots()
@@ -415,7 +310,6 @@
             )
         return list(reaction_roots)
 
->>>>>>> e5ff546a
     def remove_isolated_ces(self) -> None:
         """To remove ChemicalEquation nodes and their reactants/products if they form isolated sequences.
         This happens when a ChemicalEquation produces the reagents of another"""
@@ -425,29 +319,6 @@
             for node in self.get_unique_nodes()
             if isinstance(node, ChemicalEquation)
         ]
-<<<<<<< HEAD
-        reaction_roots = []
-        for m in mol_roots:
-            reaction_roots.extend(
-                [parent for parent, children in self if m in children]
-            )
-
-        for m in mol_roots:
-            # identifying the molecule root that is reagent of another reaction
-            if [ce for ce in all_ces if m.uid in ce.role_map["reagents"]]:
-                # identifying the chemical equation that has the reagent as product and removing it
-                ce_to_remove = next(
-                    r for r in reaction_roots if m.uid in r.role_map["products"]
-                )
-                self.remove_node(m.uid)
-                self.remove_node(ce_to_remove.uid)
-                nodes_to_remove = [
-                    mol
-                    for h, mol in ce_to_remove.catalog.items()
-                    if h in ce_to_remove.role_map["reactants"]
-                ]
-                [self.remove_node(n.uid) for n in nodes_to_remove]
-=======
         reaction_roots = self.get_reaction_roots()
         leaves = self.get_leaves()
         if len(mol_roots) > 1:
@@ -477,7 +348,6 @@
                     nodes_to_remove.extend(reactants)
 
         return nodes_to_remove
->>>>>>> e5ff546a
 
 
 class MonopartiteReacSynGraph(SynGraph):
@@ -499,47 +369,6 @@
             self.add_node((ch_equation, next_ch_equations))
         # this is to avoid disconnected nodes due to reactions producing reagents of other reactions
         self.remove_isolated_ces()
-<<<<<<< HEAD
-
-        self.set_source(str(self.uid))
-
-    def builder_from_iron(self, iron_graph: Iron) -> None:
-        """To build a MonopartiteReacSynGraph from an Iron instance."""
-        connections = [edge.direction.tup for id_e, edge in iron_graph.edges.items()]
-        for node1, node2 in connections:
-            all_reactants, all_products = self.find_reactants_products(
-                iron_graph, node1, node2, connections
-            )
-
-            check = [item for item in all_reactants if item in all_products]
-            if not check:
-                chemical_equation1 = get_reaction_instance(all_reactants, all_products)
-
-                # Searching for the connections in which the product of the "parent" reaction is a reactant
-                next_connections = [
-                    edge.direction.tup
-                    for edge in iron_graph.edges.values()
-                    if edge.direction.tup[0] == node2
-                ]
-                if next_connections:
-                    for node_a, node_b in next_connections:
-                        all_reactants2, all_products2 = self.find_reactants_products(
-                            iron_graph, node_a, node_b, connections
-                        )
-
-                        check = [
-                            item for item in all_reactants2 if item in all_products2
-                        ]
-                        if not check:
-                            chemical_equation2 = get_reaction_instance(
-                                all_reactants2, all_products2
-                            )
-                            self.add_node((chemical_equation1, [chemical_equation2]))
-                else:
-                    self.add_node((chemical_equation1, []))
-
-        self.set_source(iron_graph.source)
-=======
         self.set_name(self.uid)
 
     def builder_from_iron(self, iron_graph: Iron) -> None:
@@ -581,7 +410,6 @@
             process_connection(node1, node2)
 
         self.set_name(iron_graph.name)
->>>>>>> e5ff546a
 
     def get_leaves(self) -> list:
         """To get the list of ChemicalEquation leaves in a MonopartiteSynGraph."""
@@ -593,67 +421,13 @@
     def get_molecule_roots(self) -> list:
         """To get the list of Molecules roots in a MonopartiteReacSynGraph."""
         reaction_roots = self.get_roots()
-<<<<<<< HEAD
-        mol_roots = [
-            m
-            for reaction in reaction_roots
-            for h, m in reaction.catalog.items()
-            if h in reaction.role_map["products"]
-        ]
-        return mol_roots
-=======
         mol_roots = {m for reaction in reaction_roots for m in reaction.get_products()}
         return list(mol_roots)
->>>>>>> e5ff546a
 
     def get_molecule_leaves(self) -> list:
         """To get the list of Molecule leaves in a MonopartiteReacSynGraph."""
         all_reactants = set()
         all_products = set()
-<<<<<<< HEAD
-        for parent, children in self:
-            all_reactants.update(
-                {
-                    mol
-                    for h, mol in parent.catalog.items()
-                    if h in parent.role_map["reactants"]
-                }
-            )
-            all_products.update(
-                {
-                    mol
-                    for h, mol in parent.catalog.items()
-                    if h in parent.role_map["products"]
-                }
-            )
-
-            for child in children:
-                all_reactants.update(
-                    {
-                        mol
-                        for h, mol in child.catalog.items()
-                        if h in child.role_map["reactants"]
-                    }
-                )
-                all_products.update(
-                    {
-                        mol
-                        for h, mol in child.catalog.items()
-                        if h in child.role_map["products"]
-                    }
-                )
-        return [m for m in all_reactants if m not in all_products]
-
-    def remove_isolated_ces(self) -> None:
-        """To remove isolate nodes from the SynGraph instance"""
-        isolated_nodes = []
-        if len(self.graph) > 1:
-            for parent, children in self:
-                if children == set() and not [p for p, c in self if parent in c]:
-                    isolated_nodes.append(parent)
-        for i in isolated_nodes:
-            self.remove_node(i.uid)
-=======
         unique_ces = self.get_unique_nodes()
         for ce in unique_ces:
             all_reactants.update(set(ce.get_reactants()))
@@ -693,7 +467,6 @@
                 ce_to_remove = parent_node
 
         return nodes_to_remove
->>>>>>> e5ff546a
 
 
 class MonopartiteMolSynGraph(SynGraph):
@@ -701,24 +474,6 @@
 
     def builder_from_reaction_list(self, chemical_equations: list):
         for ch_equation in chemical_equations:
-<<<<<<< HEAD
-            products = [
-                prod
-                for h, prod in ch_equation.catalog.items()
-                if h in ch_equation.role_map["products"]
-            ]
-            reactants = [
-                reac
-                for h, reac in ch_equation.catalog.items()
-                if h in ch_equation.role_map["reactants"]
-            ]
-            for reactant in reactants:
-                self.add_node((reactant, products))
-        self.add_molecular_roots()
-        # self.remove_isolate_nodes()
-
-        self.set_source(str(self.uid))
-=======
             products = ch_equation.get_products()
             reactants = ch_equation.get_reactants()
 
@@ -727,18 +482,13 @@
         self._add_molecular_roots()
         # self.remove_isolate_nodes()
         self.set_name(self.uid)
->>>>>>> e5ff546a
 
     def builder_from_iron(self, iron_graph: Iron) -> None:
         connections = [edge.direction.tup for id_e, edge in iron_graph.edges.items()]
         for node1, node2 in connections:
             reactant = iron_graph.nodes[node1].properties["node_smiles"]
             product = iron_graph.nodes[node2].properties["node_smiles"]
-<<<<<<< HEAD
-            all_reactants, all_products = self.find_reactants_products(
-=======
             all_reactants, all_products = self._find_reactants_products(
->>>>>>> e5ff546a
                 iron_graph, node1, node2, connections
             )
 
@@ -756,15 +506,9 @@
                 )
 
                 self.add_node((reactant_canonical, [product_canonical]))
-<<<<<<< HEAD
-        self.add_molecular_roots()
-
-        self.set_source(iron_graph.source)
-=======
         self._add_molecular_roots()
 
         self.set_name(iron_graph.name)
->>>>>>> e5ff546a
 
     def get_leaves(self) -> list:
         """To get the list of leaves of a MonopartiteMolSynGraph instance."""
@@ -777,7 +521,6 @@
 def get_reaction_instance(
     reactants: List[str], products: List[str]
 ) -> ChemicalEquation:
-<<<<<<< HEAD
     """
     To create a ChemicalEquation instance from a list of reactants and products smiles.
 
@@ -801,34 +544,4 @@
     )
     return chemical_equation_constructor.build_from_reaction_string(
         reaction_string=reaction_string, inp_fmt="smiles"
-    )
-
-
-if __name__ == "__main__":
-    print("main")
-=======
-    """
-    To create a ChemicalEquation instance from a list of reactants and products smiles.
-
-    Parameters:
-    -----------
-    reactants: List[str]
-        The list of smiles of the reactants of the reaction
-    products: List[str]
-        The list of smiles of the products of the reaction
-
-    Returns:
-    ---------
-    chemical_equation: ChemicalEquation
-        The corresponding ChemicalEquation object
-    """
-
-    # The ChemicalEquation instance is created
-    reaction_string = ">".join([".".join(reactants), ".".join([]), ".".join(products)])
-    chemical_equation_constructor = ChemicalEquationConstructor(
-        molecular_identity_property_name="smiles"
-    )
-    return chemical_equation_constructor.build_from_reaction_string(
-        reaction_string=reaction_string, inp_fmt="smiles"
-    )
->>>>>>> e5ff546a
+    )