--- conflicted
+++ resolved
@@ -59,11 +59,7 @@
             for d in out_reaction_list
         ]
         mp_graph = MonopartiteReacSynGraph(in_reaction_list)
-<<<<<<< HEAD
-        mp_graph.source = graph.source
-=======
         mp_graph.name = graph.name
->>>>>>> e5ff546a
         return mp_graph
 
 
@@ -81,11 +77,7 @@
             for d in out_reaction_list
         ]
         mp_graph = MonopartiteMolSynGraph(in_reaction_list)
-<<<<<<< HEAD
-        mp_graph.source = graph.source
-=======
         mp_graph.name = graph.name
->>>>>>> e5ff546a
         return mp_graph
 
 
@@ -102,11 +94,7 @@
             for d in out_reaction_list
         ]
         mp_graph = MonopartiteReacSynGraph(in_reaction_list)
-<<<<<<< HEAD
-        mp_graph.source = graph.source
-=======
         mp_graph.name = graph.name
->>>>>>> e5ff546a
         return mp_graph
 
 
@@ -123,11 +111,7 @@
             for d in out_reaction_list
         ]
         bp_graph = BipartiteSynGraph(in_reaction_list)
-<<<<<<< HEAD
-        bp_graph.source = graph.source
-=======
         bp_graph.name = graph.name
->>>>>>> e5ff546a
         return bp_graph
 
 
@@ -144,11 +128,7 @@
             for d in out_reaction_list
         ]
         bp_graph = MonopartiteMolSynGraph(in_reaction_list)
-<<<<<<< HEAD
-        bp_graph.source = graph.source
-=======
         bp_graph.name = graph.name
->>>>>>> e5ff546a
         return bp_graph
 
 
@@ -165,21 +145,13 @@
             for d in out_reaction_list
         ]
         bp_graph = BipartiteSynGraph(in_reaction_list)
-<<<<<<< HEAD
-        bp_graph.source = graph.source
-=======
         bp_graph.name = graph.name
->>>>>>> e5ff546a
         return bp_graph
 
 
 # Context class
 class Conversion:
-<<<<<<< HEAD
-    def __init__(self, input_data_model, output_data_model):
-=======
     def __init__(self, input_data_model: str, output_data_model: str):
->>>>>>> e5ff546a
         c = next(
             subclass
             for subclass in Converter.__subclasses__()
@@ -198,22 +170,15 @@
 
 
 def converter(
-<<<<<<< HEAD
-    graph: Union[MonopartiteReacSynGraph, BipartiteSynGraph, MonopartiteMolSynGraph],
-    out_data_model: str,
-) -> Union[MonopartiteReacSynGraph, BipartiteSynGraph, MonopartiteMolSynGraph]:
-=======
     graph: Union[MonopartiteReacSynGraph, MonopartiteMolSynGraph, BipartiteSynGraph],
     out_data_model: str,
 ) -> Union[MonopartiteReacSynGraph, MonopartiteMolSynGraph, BipartiteSynGraph]:
->>>>>>> e5ff546a
     """
     To convert a SynGraph object in other types of SynGraph
 
     Parameters:
     ------------
-<<<<<<< HEAD
-    graph: Union[MonopartiteReacSynGraph, BipartiteSynGraph, MonopartiteMolSynGraph]
+    graph: SynGraph
         The input graph as instance of one of the available SynGraph subclasses
     out_data_model: str
         The desired output data model.
@@ -228,27 +193,6 @@
     TypeError: if the input graph is of the wrong type
 
     KeyError: if the selected output data model is not available
-
-    Example:
-    --------
-    >>> mp_syngraph = converter(bp_syngraph, 'monopartite_molecules')
-=======
-    graph: SynGraph
-        The input graph as instance of one of the available SynGraph subclasses
-    out_data_model: str
-        The desired output data model.
-
-    Returns:
-    ---------
-    converted graph: Union[MonopartiteReacSynGraph, BipartiteSynGraph, MonopartiteMolSynGraph]
-        The converted graph
-
-    Raises:
-    --------
-    TypeError: if the input graph is of the wrong type
-
-    KeyError: if the selected output data model is not available
->>>>>>> e5ff546a
 
     Example:
     --------
