from collections import defaultdict
from typing import Sequence, Tuple, Union

from linchemin.cgu.convert import converter
from linchemin.cgu.syngraph import (
    BipartiteSynGraph,
    MonopartiteMolSynGraph,
    MonopartiteReacSynGraph,
)
from linchemin.cheminfo.models import Disconnection


class MissingAtomMapping(Exception):
    """Exception to be raised if a not-mapped reaction is found while building a DisconnectionGraph"""

    pass


class DisconnectionGraph:
    """Class representing a DisconnectionGraph, a graph object whose nodes are instances of the Disconnection class.

    Attributes:
    ------------
    graph: a dictionary of sets
    """

    def __init__(
        self,
        syngraph: Union[
            MonopartiteReacSynGraph, BipartiteSynGraph, MonopartiteMolSynGraph, None
        ] = None,
    ):
        """
        Parameters:
        -----------
        syngraph: Union[MonopartiteReacSynGraph, BipartiteSynGraph, MonopartiteMolSynGraph, None]
            The input SynGraph with mapped ChemicalEquationans (default None --> an empty graph is created)
        """
        self.graph = defaultdict(set)

        if syngraph is not None:
            if not isinstance(
                syngraph,
                (MonopartiteReacSynGraph, MonopartiteMolSynGraph, BipartiteSynGraph),
            ):
                raise TypeError(
                    "Invalid input type. Only MonopartiteReacSynGraph and BipartiteSynGraph objects"
                    "can be used to build a DisconnectionGraph."
                )

            if isinstance(syngraph, (MonopartiteMolSynGraph, BipartiteSynGraph)):
                syngraph = converter(syngraph, "monopartite_reactions")

            for parent, children in syngraph.graph.items():
                if parent.disconnection is None:
                    raise MissingAtomMapping(
                        "A not-mapped reaction was found. Building of the Disconnection is not "
                        "possible."
                    )
                parent_disc = parent.disconnection
                if any(child.disconnection is None for child in children):
                    raise MissingAtomMapping(
                        "A not-mapped reaction was found. Building of the Disconnection is not "
                        "possible."
                    )
                children_disc = [child.disconnection for child in children]
                self.add_disc_node((parent_disc, children_disc))

    def add_disc_node(self, nodes_tup: Tuple[Disconnection, Sequence]) -> None:
        """
        To add a 'parent' node and its 'children' nodes to a DisconnectionGraph instance.

        Parameters:
        -----------
        nodes_tup: Tuple[Disconnection, Sequence]
            The parent node and its children to be added
            Format of the input tuple: (parent_node, [child1, child2, ...])

        Returns:
        ---------
        None

        Raises:
        --------
        TypeError: if the input nodes are not Dissconnection objects

        """
        if type(nodes_tup[0]) is not Disconnection or any(
<<<<<<< HEAD
            type(n) != Disconnection for n in nodes_tup[1]
=======
            not isinstance(n, Disconnection) for n in nodes_tup[1]
>>>>>>> e5ff546a
        ):
            raise TypeError(
                "Invalid node type. Only Disconnection instances can be used as nodes of a "
                "DisconnectionGraph"
            )
        # The nodes are added to the DisconnectionGraph instance
        if nodes_tup[0] not in self.graph:
            # If the source node is not in the DisconnectionGraph instance yet, it is added with its connections
            self.graph[nodes_tup[0]] = set(nodes_tup[1])
        else:
            # otherwise, the connections are added to the pre-existing node
            for c in nodes_tup[1]:
                self.graph[nodes_tup[0]].add(c)

    def __eq__(self, other):
        """To check if two DisconnectionGraph instances are the same"""
        return type(self) == type(other) and self.graph == other.graph

    def __str__(self):
        text = ""
        for r, connections in self.graph.items():
            if connections:
                text = text + "{} -> {} \n".format(r, *connections)
            else:
                text = text + f"{r}\n"
        return text<|MERGE_RESOLUTION|>--- conflicted
+++ resolved
@@ -86,11 +86,7 @@
 
         """
         if type(nodes_tup[0]) is not Disconnection or any(
-<<<<<<< HEAD
-            type(n) != Disconnection for n in nodes_tup[1]
-=======
             not isinstance(n, Disconnection) for n in nodes_tup[1]
->>>>>>> e5ff546a
         ):
             raise TypeError(
                 "Invalid node type. Only Disconnection instances can be used as nodes of a "
