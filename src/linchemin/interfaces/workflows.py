--- conflicted
+++ resolved
@@ -6,32 +6,19 @@
 
 import linchemin.IO.io as lio
 from linchemin import settings
-<<<<<<< HEAD
-=======
 from linchemin.cgu.convert import converter
->>>>>>> e5ff546a
 from linchemin.cgu.syngraph import (
     BipartiteSynGraph,
     MonopartiteMolSynGraph,
     MonopartiteReacSynGraph,
 )
-<<<<<<< HEAD
-=======
 from linchemin.cgu.syngraph_operations import merge_syngraph
->>>>>>> e5ff546a
 from linchemin.cgu.translate import get_available_data_models
 from linchemin.cheminfo.atom_mapping import get_available_mappers
 from linchemin.interfaces.facade import facade
 from linchemin.interfaces.utils_interfaces import get_ged_dict, get_parallelization_dict
 from linchemin.interfaces.writers import SyngraphWriterFactory, write_syngraph
 from linchemin.rem.clustering import get_available_clustering
-<<<<<<< HEAD
-from linchemin.rem.graph_distance import (
-    get_available_ged_algorithms,
-    get_ged_parameters,
-)
-=======
->>>>>>> e5ff546a
 from linchemin.rem.route_descriptors import get_available_descriptors
 from linchemin.utilities import console_logger
 
@@ -43,12 +30,6 @@
 logger = console_logger(__name__)
 
 
-<<<<<<< HEAD
-class NoValidRoute(Exception):
-    """Raised if no valid routes are found"""
-
-    pass
-=======
 class WorkflowError(Exception):
     """Base class for errors raised during workflow running"""
 
@@ -59,7 +40,6 @@
 
 class InvalidCasp(WorkflowError):
     """Raised if an unavailable CASP format is selected"""
->>>>>>> e5ff546a
 
 
 @dataclass
@@ -117,19 +97,12 @@
 
 
 class TranslationStep(WorkflowStep):
-<<<<<<< HEAD
-    """Handler handling the translate functionality of facade
-=======
     """Handler handling the translation functionality of facade
->>>>>>> e5ff546a
     It translates the input list of graphs in syngraph objects
     """
 
     info = "To translate routes"
 
-<<<<<<< HEAD
-    casps = {"ibmrxn": "ibm_retro", "az": "az_retro", "askcos": "mit_retro"}
-=======
     casps = {
         "ibmrxn": "ibm_retro",
         "az": "az_retro",
@@ -137,7 +110,6 @@
         "askcosv2": "askcosv2",
         "reaxys": "reaxys",
     }
->>>>>>> e5ff546a
 
     def perform_step(self, params: dict, output: WorkflowOutput):
         print("Translating the routes in the input file to a list of SynGraph....")
@@ -148,21 +120,12 @@
                 logger.error(
                     f"{casp} is not a valid casp name. Available casps are: {list(self.casps.keys())}"
                 )
-<<<<<<< HEAD
-                raise KeyError
-
-            syngraph_routes, meta = facade(
-                "translate",
-                input_format=self.casps[casp],
-                input_list=routes,
-=======
                 raise InvalidCasp
 
             syngraph_routes, meta = facade(
                 functionality="translate",
                 input_format=self.casps[casp],
                 routes=routes,
->>>>>>> e5ff546a
                 out_data_model=params["out_data_model"],
                 parallelization=params["parallelization"],
                 n_cpu=params["n_cpu"],
@@ -179,11 +142,7 @@
 
 class DescriptorsStep(WorkflowStep):
     """Handler handling the descriptors functionality of facade
-<<<<<<< HEAD
-    If 'compute_descriptors' is in 'functionalities', the selected descriptors are copmuted and written to the file
-=======
     If 'compute_descriptors' is in 'functionalities', the selected descriptors are computed and written to the file
->>>>>>> e5ff546a
     'descriptors.csv'
     """
 
@@ -192,13 +151,9 @@
     def perform_step(self, params: dict, output: WorkflowOutput):
         print("Computing the routes descriptors...")
         descriptors, meta = facade(
-<<<<<<< HEAD
-            "routes_descriptors", output.routes_list, descriptors=params["descriptors"]
-=======
             functionality="routes_descriptors",
             routes=output.routes_list,
             descriptors=params["descriptors"],
->>>>>>> e5ff546a
         )
         output.descriptors = descriptors
         output.log["compute_descriptors"] = meta
@@ -208,30 +163,19 @@
 
 class ClusteringAndDistanceMatrixStep(WorkflowStep):
     """Handler handling the clustering functionality of facade
-<<<<<<< HEAD
-    If the 'clustering' argument is in 'functionalities', the routes are clustered and a file 'cluster_metrics.csv'
-    with the cluster label, the number of steps and the number of branches for each route is written.
-=======
     If the 'clustering' argument is in 'functionalities',
     the routes are clustered and a file 'cluster_metrics.csv'
     with the cluster label, the number of steps and the
     number of branches for each route is written.
->>>>>>> e5ff546a
     """
 
     info = "To compute the distance matrix and clustering the routes"
 
     def perform_step(self, params: dict, output: WorkflowOutput):
         print("Clustering the routes...")
-<<<<<<< HEAD
-        cluster_output, metrics, meta = facade(
-            "clustering",
-            output.routes_list,
-=======
         cluster_output, meta = facade(
             functionality="clustering",
             routes=output.routes_list,
->>>>>>> e5ff546a
             clustering_method=params["clustering_method"],
             ged_method=params["ged_method"],
             ged_params=params["ged_params"],
@@ -240,28 +184,19 @@
             parallelization=params["parallelization"],
             n_cpu=params["n_cpu"],
         )
-<<<<<<< HEAD
-=======
         if len(cluster_output) == 2:
             clustering, metrics = cluster_output
         else:
             clustering = cluster_output
             metrics = None
->>>>>>> e5ff546a
         if cluster_output is None and metrics is None:
             output.log["clustering_and_d_matrix"] = meta
         else:
             output.clustering = clustering[0]
             output.clustered_descriptors = metrics
-<<<<<<< HEAD
-            output.distance_matrix = cluster_output[2]
-            output.log["clustering_and_d_matrix"] = meta
-            lio.dataframe_to_csv(cluster_output[2], "distance_matrix.csv")
-=======
             output.distance_matrix = clustering[2]
             output.log["clustering_and_d_matrix"] = meta
             lio.dataframe_to_csv(clustering[2], "distance_matrix.csv")
->>>>>>> e5ff546a
             lio.dataframe_to_csv(metrics, "cluster_metrics.csv")
 
         return output
@@ -277,15 +212,9 @@
     info = "To clustering the routes"
 
     def perform_step(self, params: dict, output: WorkflowOutput):
-<<<<<<< HEAD
-        cluster_output, metrics, meta = facade(
-            "clustering",
-            output.routes_list,
-=======
         cluster_output, meta = facade(
             functionality="clustering",
             routes=output.routes_list,
->>>>>>> e5ff546a
             clustering_method=params["clustering_method"],
             ged_method=params["ged_method"],
             ged_params=params["ged_params"],
@@ -293,13 +222,8 @@
             parallelization=params["parallelization"],
             n_cpu=params["n_cpu"],
         )
-<<<<<<< HEAD
-        if cluster_output is None:
-            output.log["clustering_and_d_matrix"] = meta
-=======
         if len(cluster_output) == 2:
             clustering, metrics = cluster_output
->>>>>>> e5ff546a
         else:
             clustering = cluster_output
             metrics = None
@@ -324,13 +248,8 @@
     def perform_step(self, params: dict, output: WorkflowOutput):
         print("Computing the distance matrix...")
         d_matrix, meta = facade(
-<<<<<<< HEAD
-            "distance_matrix",
-            output.routes_list,
-=======
             functionality="distance_matrix",
             routes=output.routes_list,
->>>>>>> e5ff546a
             ged_method=params["ged_method"],
             ged_params=params["ged_params"],
             parallelization=params["parallelization"],
@@ -355,12 +274,6 @@
 
     def perform_step(self, params: dict, output: WorkflowOutput):
         print("Merging routes...")
-<<<<<<< HEAD
-        merged = facade("merging", output.routes_list, params["out_data_model"])
-        output.tree = merged
-        write_syngraph(
-            [merged], params["out_data_model"], params["output_format"], "tree"
-=======
         merged = merge_syngraph(list_syngraph=output.routes_list)
         merged_converted = converter(merged, params["out_data_model"])
         output.tree = merged_converted
@@ -369,7 +282,6 @@
             params["out_data_model"],
             params["output_format"],
             "tree",
->>>>>>> e5ff546a
         )
         return output
 
@@ -384,13 +296,9 @@
 
     def perform_step(self, params: dict, output: WorkflowOutput):
         print("Extracting reaction strings...")
-<<<<<<< HEAD
-        reactions, m = facade("extract_reactions_strings", output.routes_list)
-=======
         reactions, m = facade(
             functionality="extract_reactions_strings", routes=output.routes_list
         )
->>>>>>> e5ff546a
         output.reaction_strings = reactions
         lio.write_json(reactions, "reaction_strings.json")
         return output
@@ -407,14 +315,6 @@
     def perform_step(self, params: dict, output: WorkflowOutput):
         print("Mapping the reactions")
         mapped_routes, m = facade(
-<<<<<<< HEAD
-            "atom_mapping",
-            output.routes_list,
-            params["mapper"],
-            params["out_data_model"],
-        )
-        output.routes_list = mapped_routes
-=======
             functionality="atom_mapping",
             routes=output.routes_list,
             mapper=params["mapper"],
@@ -423,7 +323,6 @@
             converter(r, params["out_data_model"]) for r in mapped_routes
         ]
         output.routes_list = mapped_routes_converted
->>>>>>> e5ff546a
         return output
 
 
@@ -444,38 +343,23 @@
         the reactions' atom mapping
         """
         try:
-<<<<<<< HEAD
-            output = self.get_translation(params, output)
-            if params["mapping"] is True:
-                output = self.get_mapped_routes(params, output)
-=======
             output = self._get_translation(params, output)
             if params["mapping"] is True:
                 output = self._get_mapped_routes(params, output)
->>>>>>> e5ff546a
 
             return Executor().execute(params, output)
         except NoValidRoute:
             return None
 
-<<<<<<< HEAD
-    def get_translation(self, params: dict, output: WorkflowOutput) -> WorkflowOutput:
-=======
     @staticmethod
     def _get_translation(params: dict, output: WorkflowOutput) -> WorkflowOutput:
->>>>>>> e5ff546a
         """Calls the translation step of the workflow"""
         output = TranslationStep().perform_step(params, output)
         return output
 
-<<<<<<< HEAD
-    def get_mapped_routes(self, params: dict, output: WorkflowOutput) -> WorkflowOutput:
-        """Calles the atom mapping step of the workflow"""
-=======
     @staticmethod
     def _get_mapped_routes(params: dict, output: WorkflowOutput) -> WorkflowOutput:
         """Calls the atom mapping step of the workflow"""
->>>>>>> e5ff546a
         output = AtomMappingStep().perform_step(params, output)
         return output
 
@@ -501,31 +385,19 @@
         },
     }
 
-<<<<<<< HEAD
-    def execute(self, syngraph_routes: list, params: dict, output: WorkflowOutput):
-=======
     def execute(self, params: dict, output: WorkflowOutput):
->>>>>>> e5ff546a
         """Executes the selected functionalities"""
         if params["functionalities"] is not None:
             requests = params["functionalities"]
 
             for request in requests:
                 if request not in self.steps_map:
-<<<<<<< HEAD
-                    logger.error(
-                        f'"{request}" is not a valid functionality. Available functionalities are: '
-                        f"{list(self.steps_map.keys())}"
-                    )
-                    raise KeyError
-=======
                     logger.warning(
                         f'"{request}" is not a valid functionality: it will be ignored.'
                         "Available functionalities are: "
                         f"{list(self.steps_map.keys())}"
                     )
                     continue
->>>>>>> e5ff546a
                 output = self.steps_map[request]["value"]().perform_step(params, output)
 
         return Finisher().execute(params=params, output=output)
@@ -542,17 +414,10 @@
     def execute(self, params: dict, output: WorkflowOutput):
         print("Writing the routes in the output file...")
         write_syngraph(
-<<<<<<< HEAD
-            output.routes_list,
-            params["out_data_model"],
-            params["output_format"],
-            "routes",
-=======
             syngraphs=output.routes_list,
             out_data_model=params["out_data_model"],
             output_format=params["output_format"],
             file_name="routes",
->>>>>>> e5ff546a
         )
         return output
 
@@ -663,133 +528,7 @@
     return output
 
 
-<<<<<<< HEAD
-#### Supporting functions and classes
-# Writers factory
-class SyngraphWriter(ABC):
-    """Abstract class for the SyngraphWriter taking care of writing the routes in different file formats"""
-
-    @abstractmethod
-    def write_file(
-        self, syngraphs: list, out_data_model: str, output_format: str, file_name: str
-    ) -> None:
-        pass
-
-
-class JsonWriter(SyngraphWriter):
-    """Writer to generate a Json file of the routes"""
-
-    def write_file(
-        self, syngraphs: list, out_data_model: str, output_format: str, file_name: str
-    ):
-        routes, meta = facade(
-            "translate", "syngraph", syngraphs, "noc", out_data_model=out_data_model
-        )
-        file_name = "".join([file_name, ".", output_format])
-        lio.write_json(routes, file_name)
-
-
-class CsvWriter(SyngraphWriter):
-    """Writer to generate a csv file of the routes"""
-
-    def write_file(
-        self, syngraphs: list, out_data_model: str, output_format: str, file_name: str
-    ):
-        routes, meta = facade(
-            "translate", "syngraph", syngraphs, "noc", out_data_model=out_data_model
-        )
-        file_name = "".join([file_name, ".", output_format])
-        lio.dict_list_to_csv(routes, file_name)
-
-
-class PngWriter(SyngraphWriter):
-    """Writer to generate png files of the routes"""
-
-    def write_file(
-        self, syngraphs: list, out_data_model: str, output_format: str, file_name: str
-    ):
-        facade(
-            "translate",
-            "syngraph",
-            syngraphs,
-            "pydot_visualization",
-            out_data_model=out_data_model,
-        )
-
-
-class GraphMLWriter(SyngraphWriter):
-    """Writer to generate graphml files of the routes"""
-
-    def write_file(
-        self, syngraphs: list, out_data_model: str, output_format: str, file_name: str
-    ):
-        nx_routes, meta = facade(
-            "translate",
-            "syngraph",
-            syngraphs,
-            "networkx",
-            out_data_model=out_data_model,
-        )
-        for nx_route in nx_routes:
-            for n, data in nx_route.nodes.items():
-                r_id = data["source"]
-                del nx_route.nodes[n]["properties"]
-
-            for n1, n2, d in nx_route.edges(data=True):
-                del d["label"]
-            fname = ".".join([r_id, "graphml"])
-            lio.write_nx_to_graphml(nx_route, fname)
-
-
-class SyngraphWriterFactory:
-    file_formats = {
-        "csv": CsvWriter,
-        "json": JsonWriter,
-        "png": PngWriter,
-        "graphml": GraphMLWriter,
-    }
-
-    def select_writer(
-        self, syngraphs: list, out_data_model: str, output_format: str, file_name: str
-    ):
-        if output_format not in self.file_formats:
-            logger.error(
-                f"{output_format} is not a valid format. "
-                f"Available formats are {list(self.file_formats.keys())}"
-            )
-            raise KeyError
-        writer = self.file_formats[output_format]
-        writer().write_file(syngraphs, out_data_model, output_format, file_name)
-
-
-def write_syngraph(
-    syngraphs: List[
-        Union[MonopartiteReacSynGraph, BipartiteSynGraph, MonopartiteMolSynGraph]
-    ],
-    out_data_model: str,
-    output_format: str,
-    file_name: str,
-) -> None:
-    """
-    To write a list of SynGraph instances to a file
-
-    Parameters:
-    -------------
-    syngraphs: List[Union[MonopartiteReacSynGraph, BipartiteSynGraph, MonopartiteMolSynGraph]]
-        The input list of SynGraph objects
-    out_data_model: str
-        The data model to be used for the output graphs
-    output_format: str
-        The format of the output file
-    file_name: str
-        The name of the output file
-    """
-    SyngraphWriterFactory().select_writer(
-        syngraphs, out_data_model, output_format, file_name
-    )
-=======
 # Supporting functions and classes
->>>>>>> e5ff546a
 
 
 # Workflow helper
@@ -815,11 +554,7 @@
     if verbose:
         return print_options()
     else:
-<<<<<<< HEAD
-        return {
-=======
         d = {
->>>>>>> e5ff546a
             "input_dict": {
                 "name_or_flags": ["-input_dict"],
                 "default": None,
@@ -836,11 +571,7 @@
                 "default": settings.WORKFLOW.output_format,
                 "required": False,
                 "type": str,
-<<<<<<< HEAD
-                "choices": list(SyngraphWriterFactory().file_formats.keys()),
-=======
                 "choices": SyngraphWriterFactory.list_writers(),
->>>>>>> e5ff546a
                 "help": "Format of the output file containing the routes",
                 "dest": "output_format",
             },
@@ -889,27 +620,6 @@
                 "help": "List of descriptors to be calculated; if None, all descriptors are calculated",
                 "dest": "descriptors",
             },
-<<<<<<< HEAD
-            "ged_method": {
-                "name_or_flags": ["-ged_method"],
-                "default": settings.FACADE.ged_method,
-                "required": False,
-                "type": str,
-                "choices": get_available_ged_algorithms(),
-                "help": "Method to be used to calculate the GED",
-                "dest": "ged_method",
-            },
-            "ged_params": {
-                "name_or_flags": ["-ged_params"],
-                "default": settings.FACADE.ged_params,
-                "required": False,
-                "type": dict,
-                "choices": get_ged_parameters(),
-                "help": "Parameters of the molecular and/or reaction chemical similarity",
-                "dest": "ged_params",
-            },
-=======
->>>>>>> e5ff546a
             "clustering_method": {
                 "name_or_flags": ["-clustering_method"],
                 "default": settings.FACADE.clustering_method,
@@ -919,32 +629,10 @@
                 "help": "Method to be used to calculate the GED",
                 "dest": "ged_method",
             },
-<<<<<<< HEAD
-            "parallelization": {
-                "name_or_flags": ["-parallelization"],
-                "default": settings.FACADE.parallelization,
-                "required": False,
-                "type": bool,
-                "choices": [True, False],
-                "help": "Whether parallelization should be used",
-                "dest": "parallelization",
-            },
-            "n_cpu": {
-                "name_or_flags": ["-n_cpu"],
-                "default": 'All the available CPUs as given by "multiprocessing.cpu_count()"',
-                "required": False,
-                "type": int,
-                "choices": None,
-                "help": "Number of CPUs to be used in parallelization",
-                "dest": "n_cpu",
-            },
-        }
-=======
         }
         d.update(get_ged_dict())
         d.update(get_parallelization_dict())
         return d
->>>>>>> e5ff546a
 
 
 def print_options():
