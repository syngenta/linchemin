--- conflicted
+++ resolved
@@ -74,12 +74,8 @@
     """Subclass of ClusterCalculator to apply the Hdbscan algorithm"""
 
     def get_clustering(self, dist_matrix, save_dist_matrix, **kwargs):
-<<<<<<< HEAD
-        """Applies the Hdbscan algorithm. Possible optional arguments: min_cluster_size"""
-=======
         """Applies the Hdbscan algorithm.
         Possible optional arguments: min_cluster_size"""
->>>>>>> e5ff546a
         min_cluster_size = kwargs.get(
             "min_cluster_size", settings.CLUSTERING.min_cluster_size
         )
@@ -95,12 +91,8 @@
         if 0 not in clustering.labels_:
             # hdbscan: with less than 15 datapoints, only noise is found
             logger.error(
-<<<<<<< HEAD
-                "Hdbscan found only noise. This can occur if less than 15 routes were given"
-=======
                 "Hdbscan found only noise. "
                 "This can occur if less than 15 routes were given"
->>>>>>> e5ff546a
             )
             raise OnlyNoiseClustering
         s_score = compute_silhouette_score(dist_matrix, clustering.labels_)
@@ -116,12 +108,8 @@
     """Subclass of ClusterCalculator to apply the Agglomerative Clustering algorithm"""
 
     def get_clustering(self, dist_matrix, save_dist_matrix, **kwargs):
-<<<<<<< HEAD
-        """Applies the Agglomerative Clustering algorithm. Possible optional arguments: linkage"""
-=======
         """Applies the Agglomerative Clustering algorithm.
         Possible optional arguments: linkage"""
->>>>>>> e5ff546a
         linkage = kwargs.get("linkage", settings.CLUSTERING.linkage)
         clustering, s_score, best_n_cluster = optimize_agglomerative_cluster(
             dist_matrix, linkage
@@ -148,24 +136,6 @@
 
 class ClusterFactory:
     """Definition of the Cluster Factory to give access to the clustering algorithms.
-<<<<<<< HEAD
-
-    Attributes:
-    ------------
-    available_clustering_algorithms: : a dictionary
-        It maps the strings representing the 'name' of a clustering algorithm to the correct
-        ClusterCalculator subclass
-    """
-
-    available_clustering_algorithms = {
-        "hdbscan": {
-            "value": HdbscanClusterCalculator(),
-            "info": "HDBscan algorithm. Not working with less than 15 routes",
-        },
-        "agglomerative_cluster": {
-            "value": AgglomerativeClusterCalculator(),
-            "info": "Agglomerative Clustering algorithm. The number of clusters is optimized "
-=======
 
     Attributes:
     ------------
@@ -183,7 +153,6 @@
             "value": AgglomerativeClusterCalculator,
             "info": "Agglomerative Clustering algorithm. "
             "The number of clusters is optimized "
->>>>>>> e5ff546a
             "computing the silhouette score",
         },
     }
@@ -206,14 +175,6 @@
             )
             raise UnavailableClusteringAlgorithm
 
-<<<<<<< HEAD
-        selector = self.available_clustering_algorithms[clustering_method]["value"]
-        dist_matrix = compute_distance_matrix(
-            syngraphs, ged_method, ged_params, parallelization, n_cpu
-        )
-
-        return selector.get_clustering(dist_matrix, save_dist_matrix, **kwargs)
-=======
         cluster_method = self.available_clustering_algorithms[clustering_method][
             "value"
         ]()
@@ -235,7 +196,6 @@
         return compute_distance_matrix(
             syngraphs, ged_method, ged_params, parallelization, n_cpu
         )
->>>>>>> e5ff546a
 
 
 def clusterer(
@@ -248,7 +208,6 @@
     n_cpu: Union[int, None] = None,
     **kwargs,
 ) -> tuple:
-<<<<<<< HEAD
     """
     To cluster a list of SynGraph objects based on their graph edit distance
 
@@ -290,49 +249,6 @@
     >>> cluster1, score1 = clusterer(syngraphs,
     >>>                              ged_method='nx_optimized_ged',
     >>>                              clustering_method='agglomerative_cluster')
-=======
->>>>>>> e5ff546a
-    """
-    To cluster a list of SynGraph objects based on their graph edit distance
-
-    Parameters:
-    ------------
-    syngraphs: List[Union[MonopartiteReacSynGraph, BipartiteSynGraph]]
-        The routes to be clustered
-    ged_method: str
-        The algorithm to be used for GED calculations
-    clustering_method: str
-        The clustering algorithm to be used
-    save_dist_matrix: Optional[bool]
-        Whether the distance matrix should be saved and returned as output (default False)
-    ged_params: Union[dict, None]
-        It contains the optional parameters for ged calculations; if it is not provided, the default parameters are used
-        (default None)
-    parallelization: Optional[bool]
-        Whether parallelization should be used for computing distance matrix (default False)
-    n_cpu: Union[int, None]
-        If parallelization is activated, it indicates the number of CPUs to be used (default 'mp.cpu_count()')
-    **kwargs:
-        The optional parameters specific of the selected clustering algorithm
-
-    Returns:
-    ---------
-    clustering, score, (dist_matrix): tuple
-        The clustering algorithm output, the silhouette score and the distance matrix (save_dist_matrix=True)
-
-    Raises:
-    --------
-    SingleRouteClustering: if the input list contains less than 2 routes
-
-    UnavailableClusteringAlgorithm: if the selected clustering algorithm is not available
-
-    Example:
-    ---------
-    >>> graph = json.loads(open('az_file.json').read())
-    >>> syngraphs = [translator('az_retro', g, 'syngraph', out_data_model='monopartite_reactions') for g in graph]
-    >>> cluster1, score1 = clusterer(syngraphs,
-    >>>                              ged_method='nx_optimized_ged',
-    >>>                              clustering_method='agglomerative_cluster')
     """  # noqa: E501
     if len(syngraphs) < 2:
         logger.error("Less than 2 routes were found: clustering not possible")
@@ -369,7 +285,6 @@
 
 
 def optimize_agglomerative_cluster(dist_matrix: np.array, linkage: str) -> tuple:
-<<<<<<< HEAD
     """
     To optimize the number of clusters for the AgglomerativeClustering method.
 
@@ -386,24 +301,6 @@
         best_clustering: the output of the clustering algorithm with the best silhouette score
         max_score: a float indicating the silhouette score relative to the best_clustering
         best_n_cluster: an integer indicating the number of clusters used to get the best silhouette score
-=======
->>>>>>> e5ff546a
-    """
-    To optimize the number of clusters for the AgglomerativeClustering method.
-
-    Parameters:
-    ------------
-    dist_matrix: np.array
-        The distance matrix
-    linkage: str
-        The type of linkage to be used in the clustering
-
-    Returns:
-    ---------
-    tuple:
-        best_clustering: the output of the clustering algorithm with the best silhouette score
-        max_score: a float indicating the silhouette score relative to the best_clustering
-        best_n_cluster: an integer indicating the number of clusters used to get the best silhouette score
     """  # noqa: E501
 
     best_clustering = None
@@ -412,11 +309,7 @@
 
     for n_cluster in range(2, min(5, len(dist_matrix))):
         clustering = AgglomerativeClustering(
-<<<<<<< HEAD
-            n_clusters=n_cluster, affinity="precomputed", linkage=linkage
-=======
             n_clusters=n_cluster, metric="precomputed", linkage=linkage
->>>>>>> e5ff546a
         ).fit(dist_matrix.to_numpy(dtype=float))
         score = compute_silhouette_score(dist_matrix, clustering.labels_)
 
@@ -428,26 +321,17 @@
     return best_clustering, max_score, best_n_cluster
 
 
-<<<<<<< HEAD
-def get_clustered_routes_metrics(syngraphs: list, clustering_output) -> pd.DataFrame:
-=======
 def get_clustered_routes_metrics(
     syngraphs: List[Union[MonopartiteReacSynGraph, BipartiteSynGraph]],
     clustering_output,
 ) -> pd.DataFrame:
->>>>>>> e5ff546a
     """
     To compute the metrics of the routes in the input list grouped by cluster.
 
     Parameters:
     -----------
-<<<<<<< HEAD
-    syngraphs: list
-        The list of SynGraph/MonopartiteSynGraph for which the metrics should be computed
-=======
     syngraphs: List[Union[MonopartiteReacSynGraph, BipartiteSynGraph]]
         The list of SynGraph for which the metrics should be computed
->>>>>>> e5ff546a
     clustering_output:
         the output of a clustering algorithm
 
@@ -464,27 +348,11 @@
     for k in unique_labels:
         cluster_routes = np.where(clustering_output.labels_ == k)[0].tolist()
         graphs = [syngraphs[i] for i in cluster_routes]
-<<<<<<< HEAD
-        d = pd.DataFrame(columns=col)
-        for n, graph in enumerate(graphs):
-            n_step = descriptor_calculator(graph, "nr_steps")
-            route_id = graph.source
-            d.loc[n, "routes_id"] = route_id
-            d.loc[n, "n_steps"] = n_step
-            b = descriptor_calculator(graph, "nr_branches")
-            d.loc[n, "n_branch"] = b
-            d.loc[n, "cluster"] = k
-
-=======
         d = populate_metric_df(graphs, col, k)
->>>>>>> e5ff546a
         df1 = pd.concat([df1, d], ignore_index=True)
     return df1
 
 
-<<<<<<< HEAD
-def get_available_clustering():
-=======
 def populate_metric_df(
     graphs: List[Union[MonopartiteReacSynGraph, BipartiteSynGraph]],
     columns: list,
@@ -504,7 +372,6 @@
 
 
 def get_available_clustering() -> dict:
->>>>>>> e5ff546a
     """Returns a dictionary with the available clustering algorithms and some info"""
     return {
         f: additional_info["info"]
