import abc
from collections import defaultdict
<<<<<<< HEAD
from typing import List, Union
=======
from typing import List, Type, Union
>>>>>>> e5ff546a

from linchemin.cgu.convert import converter
from linchemin.cgu.syngraph import (
    BipartiteSynGraph,
    MonopartiteMolSynGraph,
    MonopartiteReacSynGraph,
)
from linchemin.cgu.syngraph_operations import find_path
<<<<<<< HEAD
from linchemin.cheminfo.models import ChemicalEquation, Molecule
from linchemin.rem.node_descriptors import node_descriptor_calculator
=======
from linchemin.rem.node_descriptors import chemical_equation_descriptor_calculator
>>>>>>> e5ff546a
from linchemin.utilities import console_logger

"""
Module containing functions and classes for computing SynGraph descriptors

"""

logger = console_logger(__name__)


class DescriptorError(Exception):
    """Base class for exceptions leading to unsuccessful descriptor calculation."""

    pass


class UnavailableDescriptor(DescriptorError):
    """Raised if the selected descriptor is not among the available ones."""

    pass


class WrongGraphType(DescriptorError):
    """Raised if the input graph object is not of the required type."""

    pass


class InvalidInput(DescriptorError):
    """Raised if the input route is None"""

    pass


class MismatchingGraphType(DescriptorError):
    """Raised when graph of the same type are expected."""

    pass


<<<<<<< HEAD
class DescriptorCalculator(metaclass=abc.ABCMeta):
    """Abstract class for DescriptorCalculator."""

    @abc.abstractmethod
    def compute_descriptor(
        self,
        graph: Union[
            BipartiteSynGraph, MonopartiteReacSynGraph, MonopartiteMolSynGraph
        ],
    ) -> Union[int, float, list]:
        """
        Calculates the descriptor for the given graph.

        Parameters:
        -----------
        graph: Union[BipartiteSynGraph, MonopartiteReacSynGraph, MonopartiteMolSynGraph]
=======
class RouteDescriptor(metaclass=abc.ABCMeta):
    """Abstract class for DescriptorCalculator.

    Attributes:
    ----------
        info: A string describing the descriptor

        title: A string that can be used as title of a column of a dataframe containing the descriptor

        type: A string indicating the type of the descriptor (e.g., "number" for single values, "ratio" for fractions)

        fields: A list of string indicating the names of elements contributing to the descriptor (name of the
                descriptor for single values, names of the elements for fractions)

        order: An integer used to order the columns of the descriptors' dataframe
    """

    info: str
    title: str
    type: str
    fields: List[str]
    order: int

    @abc.abstractmethod
    def compute_descriptor(
        self, graph: MonopartiteReacSynGraph
    ) -> Union[int, float, list]:
        """
        To calculate the descriptor for the given graph.

        Parameters:
        -----------
        graph: MonopartiteReacSynGraph
>>>>>>> e5ff546a
            The graph for which the descriptor should be computed

        Returns:
        --------
<<<<<<< HEAD
        dscriptor: Union[int, float, list]
            the value of the descriptor
=======
        descriptor: Union[int, float, list]
            The value of the descriptor
>>>>>>> e5ff546a
        """
        pass

    def get_configuration(self) -> dict:
        return {
            "title": self.title,
            "type": self.type,
            "fields": self.fields,
            "order": self.order,
        }

<<<<<<< HEAD
class NrBranches(DescriptorCalculator):
    """Subclass of DescriptorCalculator representing the number of "AND" branches in a SynRoute."""

    info = "Computes the number of branches in the input SynGraph"

    def compute_descriptor(
        self,
        graph: Union[
            BipartiteSynGraph, MonopartiteReacSynGraph, MonopartiteMolSynGraph
        ],
    ) -> int:
        """Takes a SynGraph and returns the number of ChemicalEquation nodes that are "parents" of more than one
        node. 0 corresponds to a linear route."""

        if graph is None:
            logger.error("The input route is None.")
            raise InvalidInput

        if isinstance(graph, (BipartiteSynGraph, MonopartiteMolSynGraph)):
            mp_graph = converter(graph, "monopartite_reactions")
        elif isinstance(graph, MonopartiteReacSynGraph):
            mp_graph = graph
        else:
            logger.error(
                f"{type(graph)} is not supported. Only SynGraph objects are accepted."
            )
            raise WrongGraphType

        branching_nodes = set()
        for reac, connections in mp_graph.graph.items():
            for c in connections:
                source_reactions = [
                    r for r, products_set in mp_graph.graph.items() if c in products_set
                ]
                if len(source_reactions) > 1:
                    for reaction in source_reactions:
                        branching_nodes.add(reaction)
=======

class DescriptorsCalculatorFactory:
    """DescriptorCalculator Factory to give access to the descriptors.

    Attributes:
    ------------
    route_descriptors: a dictionary
        It maps the strings representing the 'name' of a descriptor to the correct DescriptorCalculator subclass
    """

    _registered_descriptors = {}
>>>>>>> e5ff546a

    @classmethod
    def register_descriptors(cls, name: str):
        """
        Decorator for registering a new descriptor.

        Parameters:
        ------------
        name: str
            The name of the descriptor to be used as a key in the registry

        Returns:
        ---------
        function: The decorator function.
        """

        def decorator(descriptor_class: Type[RouteDescriptor]):
            cls._registered_descriptors[name.lower()] = descriptor_class
            return descriptor_class

<<<<<<< HEAD
class Branchedness(DescriptorCalculator):
    """Subclass of DescriptorCalculator representing the "branchedness" of a SynGraph"""

    info = (
        'Computes the "branchedness" of the input SynGraph, weighting the number of branching nodes with their '
        "distance from the root "
    )
=======
        return decorator

    @classmethod
    def get_descriptor(cls, name: str) -> RouteDescriptor:
        """
        To get an instance of the specified RouteDescriptor.

        Parameters:
        ------------
        name: str
            The name of the RouteDescriptor

        Returns:
        ---------
        RouteDescriptor: An instance of the specified RouteDescriptor

        Raises:
        -------
        UnavailableDescriptor: If the specified descriptor is not registered.
        """
        descriptor = cls._registered_descriptors.get(name.lower())
        if descriptor is None:
            logger.error(f"Descriptor '{name}' not found")
            raise UnavailableDescriptor
        return descriptor()

    @classmethod
    def list_route_descriptors(cls):
        """List the names of all available RouteDescriptors.

        Returns:
        ---------
        list: The names of the available descriptors.
        """
        return list(cls._registered_descriptors.keys())

    def get_descriptor_configuration(self, descriptor: str) -> dict:
        """To get the configuration dictionary of the selected descriptor"""
        descriptor_instance = self.get_descriptor(descriptor)
        return descriptor_instance.get_configuration()


@DescriptorsCalculatorFactory.register_descriptors("nr_branches")
class NrBranches(RouteDescriptor):
    """Subclass of DescriptorCalculator representing the number of "AND" branches in a SynRoute."""

    info = "Computes the number of branches in the input SynGraph"
    title = "N of Branches"
    type = "number"
    fields = ["nr_branches"]
    order = 30
>>>>>>> e5ff546a

    def compute_descriptor(
        self,
        graph: Union[
            BipartiteSynGraph, MonopartiteReacSynGraph, MonopartiteMolSynGraph
        ],
<<<<<<< HEAD
    ) -> float:
        """Takes a SynGraph and returns the "branchedness" computed as the number of branching nodes weighted by their
        distance from the root (the closer to the root, the better). 0 indicates a linear SynGraph
        """
        if isinstance(graph, (BipartiteSynGraph, MonopartiteMolSynGraph)):
            mp_graph = converter(graph, "monopartite_reactions")
        elif isinstance(graph, MonopartiteReacSynGraph):
            mp_graph = graph
        else:
            logger.error(
                f"{type(graph)} is not supported. SynGraph objects are accepted."
            )
            raise WrongGraphType
=======
    ) -> int:
        """Takes a SynGraph and returns the number of ChemicalEquation nodes that are "parents" of more than one
        node. 0 corresponds to a linear route."""
>>>>>>> e5ff546a

        branching_nodes = set()
        for reac, connections in graph:
            for c in connections:
<<<<<<< HEAD
                source_reactions = [
                    r for r, products_set in mp_graph.graph.items() if c in products_set
                ]
=======
                source_reactions = [r for r, products_set in graph if c in products_set]
>>>>>>> e5ff546a
                if len(source_reactions) > 1:
                    for reaction in source_reactions:
                        branching_nodes.add(reaction)

        return len(branching_nodes)


@DescriptorsCalculatorFactory.register_descriptors("branchedness")
class Branchedness(RouteDescriptor):
    """Subclass of DescriptorCalculator representing the "branchedness" of a SynGraph"""

    info = (
        'Computes the "branchedness" of the input SynGraph, weighting the number of branching nodes with their '
        "distance from the root "
    )
    title = "Branchedness"
    type = "number"
    fields = ["branchedness"]
    order = 40

    def compute_descriptor(self, graph: MonopartiteReacSynGraph) -> float:
        """
        To compute the input graph's "branchedness", as the number of branching nodes weighted by their
        distance from the root (the closer to the root, the better). 0 indicates a linear SynGraph
        """
        branching_nodes = self.find_branching_nodes(graph)
        root = graph.get_roots()[0]
        levels = defaultdict(set)
        for node in branching_nodes:
            path = find_path(graph, node, root)
            level = len(path) - 1
            levels[level].add(node)
        branchedness = 0.0
        for lv, s in levels.items():
            f = 1.0 / lv
            branchedness += f * len(s)
<<<<<<< HEAD
        return branchedness


class LongestSequence(DescriptorCalculator):
    """Subclass of DescriptorCalculator representing the longest linear sequence in a SynGraph."""

    info = "Computes the longest linear sequence in the input SynGraph"

    def compute_descriptor(
        self,
        graph: Union[
            BipartiteSynGraph, MonopartiteReacSynGraph, MonopartiteMolSynGraph
        ],
    ) -> int:
        """Takes a SynGraph and returns the length of the longest sequence of ChemicalEquation between the SynRoot
        and the SynLeaves."""
        if isinstance(graph, (BipartiteSynGraph, MonopartiteMolSynGraph)):
            mp_graph = converter(graph, "monopartite_reactions")
        elif isinstance(graph, MonopartiteReacSynGraph):
            mp_graph = graph
        else:
            logger.error(
                f"{type(graph)} is not supported. Only SynGraph objects are accepted."
            )
            raise WrongGraphType

        root = mp_graph.get_roots()
        leaves = mp_graph.get_leaves()
=======
        return round(branchedness, 2)

    @staticmethod
    def find_branching_nodes(graph) -> set:
        """To identify the branching nodes in the graph"""
        branching_nodes = set()
        for parent, children in graph:
            for child in children:
                source_reactions = [
                    r for r, products_set in graph if child in products_set
                ]
                if len(source_reactions) > 1:
                    for reaction in source_reactions:
                        branching_nodes.add(reaction)
        return branching_nodes


@DescriptorsCalculatorFactory.register_descriptors("longest_seq")
class LongestSequence(RouteDescriptor):
    """Subclass of DescriptorCalculator representing the longest linear sequence in a SynGraph."""

    info = "Computes the longest linear sequence in the input SynGraph"
    title = "Longest Linear Sequence"
    type = "number"
    fields = ["longest_seq"]
    order = 20

    def compute_descriptor(self, graph: MonopartiteReacSynGraph) -> int:
        """
        To compute the length of the longest sequence of ChemicalEquation between the SynRoot
        and the SynLeaves of the input graph.
        """
        if len(graph.graph) == 1:
            return 1

        root = graph.get_roots()[0]
        leaves = graph.get_leaves()
>>>>>>> e5ff546a
        longest_sequence: list = []
        for leaf in leaves:
            reaction_path = find_path(graph, leaf, root)
            if len(reaction_path) > len(longest_sequence):
                longest_sequence = reaction_path
        return len(longest_sequence)


<<<<<<< HEAD
class NrReactionSteps(DescriptorCalculator):
    """Subclass of DescriptorCalculator representing the number of ReactionStep nodes in a SynGraph."""

    info = "Computes the number of chemical reactions in the input SynGraph"

    def compute_descriptor(
        self,
        graph: Union[
            BipartiteSynGraph, MonopartiteReacSynGraph, MonopartiteMolSynGraph
        ],
    ) -> int:
        """Takes a SynGraph and returns the number of ReactionStep nodes in it."""
        if isinstance(graph, (BipartiteSynGraph, MonopartiteMolSynGraph)):
            mp_graph = converter(graph, "monopartite_reactions")
        elif isinstance(graph, MonopartiteReacSynGraph):
            mp_graph = graph
        else:
            logger.error(
                f"{type(graph)} is not supported. Only Syngraph objects are accepted."
            )
            raise WrongGraphType

        return len(mp_graph.graph)


class PathFinder(DescriptorCalculator):
    """Subclass of DescriptorCalculator representing the list of paths (ReactionStep nodes only) in a SynGraph."""

    info = "Computes all the paths between the SynRoots and the SynLeaves in the input SynGraph"

    def compute_descriptor(
        self,
        graph: Union[
            BipartiteSynGraph, MonopartiteReacSynGraph, MonopartiteMolSynGraph
        ],
    ) -> list:
        """Takes a SynGraph/MonopartiteSynGraph and returns all the paths between the SynRoot and the SynLeaves
        (only ReactionStep nodes)."""
        if isinstance(graph, MonopartiteMolSynGraph):
            graph = converter(graph, "monopartite_reactions")
        elif isinstance(graph, (BipartiteSynGraph, MonopartiteReacSynGraph)):
            graph = graph
        else:
            logger.error(
                f"{type(graph)} is not supported. Only Syngraph objects are accepted."
            )
            raise WrongGraphType

        root = graph.get_roots()
        leaves = graph.get_leaves()
        all_paths = []
        for leaf in leaves:
            path = find_path(graph, leaf, root[0])
            reaction_path = [
                step for step in path if isinstance(step, ChemicalEquation)
            ]
            if reaction_path not in all_paths:
                all_paths.append(reaction_path)
=======
@DescriptorsCalculatorFactory.register_descriptors("nr_steps")
class NrReactionSteps(RouteDescriptor):
    """Subclass of DescriptorCalculator representing the number of ReactionStep nodes in a SynGraph."""
>>>>>>> e5ff546a

    info = "Computes the number of chemical reactions in the input SynGraph"
    title = "Total N of Steps"
    type = "number"
    fields = ["nr_steps"]
    order = 10

    def compute_descriptor(self, graph: MonopartiteReacSynGraph) -> int:
        """Takes a SynGraph and returns the number of ReactionStep nodes in it."""
        return len(graph.graph)

<<<<<<< HEAD
class Convergence(DescriptorCalculator):
    """Subclass of DescriptorCalculator representing the convergence of a SynGraph."""

    info = (
        'Computes the "convergence" of the input SynGraph, as the ratio between the longest linear sequence and '
        "the number of steps "
    )

    def compute_descriptor(
        self,
        graph: Union[
            BipartiteSynGraph, MonopartiteReacSynGraph, MonopartiteMolSynGraph
        ],
    ) -> float:
        """Takes a SynGraph and returns its convergence as the ratio between the longest linear sequence and the
        number of steps computed in the monopartite representation."""

        longest_lin_seq = descriptor_calculator(graph, "longest_seq")
        n_steps = descriptor_calculator(graph, "nr_steps")
=======

@DescriptorsCalculatorFactory.register_descriptors("convergence")
class Convergence(RouteDescriptor):
    """Subclass of DescriptorCalculator representing the convergence of a SynGraph."""

    info = (
        'Computes the "convergence" of the input SynGraph, as the ratio between the longest linear sequence and '
        "the number of steps "
    )
    title = "Convergence"
    type = "number"
    fields = ["convergence"]
    order = 50
>>>>>>> e5ff546a

    def compute_descriptor(self, graph: MonopartiteReacSynGraph) -> float:
        """
        To compute the input graph's convergence as the ratio between the longest linear sequence and the
        number of steps computed in the monopartite representation.
        """

        longest_lin_seq = descriptor_calculator(graph, "longest_seq")
        n_steps = descriptor_calculator(graph, "nr_steps")

        return round(longest_lin_seq / n_steps, 2)


<<<<<<< HEAD
class AvgBranchingFactor(DescriptorCalculator):
    """Subclass of DescriptorCalculator representing the average branching factor of a SynGraph."""

    info = "Computes the average branching factor of the input SynGraph"

    def compute_descriptor(
        self,
        graph: Union[
            BipartiteSynGraph, MonopartiteReacSynGraph, MonopartiteMolSynGraph
        ],
    ) -> float:
        """Takes a SynGraph and returns the average branching factor as the ratio between the number of non-root
        reaction nodes and the number of non-leaf reaction nodes."""
        if isinstance(graph, (BipartiteSynGraph, MonopartiteMolSynGraph)):
            mp_graph = converter(graph, "monopartite_reactions")
        elif isinstance(graph, MonopartiteReacSynGraph):
            mp_graph = graph
        else:
            logger.error(
                f"{type(graph)} is not supported. Only SynGraph objects are accepted."
            )
            raise WrongGraphType
=======
@DescriptorsCalculatorFactory.register_descriptors("branching_factor")
class AvgBranchingFactor(RouteDescriptor):
    """Subclass of DescriptorCalculator representing the average branching factor of a SynGraph."""
>>>>>>> e5ff546a

    info = "Computes the average branching factor of the input SynGraph"
    title = "Avg Branching Factor"
    type = "number"
    fields = ["branching_factor"]
    order = 80

    def compute_descriptor(self, graph: MonopartiteReacSynGraph) -> float:
        """
        To compute the average branching factor as the ratio between the number of non-root
        reaction nodes and the number of non-leaf reaction nodes.
        """
        root_reactions = graph.get_roots()
        nr_non_root_nodes = len(graph.graph) - len(root_reactions)

        reaction_leaves = graph.get_leaves()
        nr_non_leaf_nodes = len(graph.graph) - len(reaction_leaves)

        return round(float(nr_non_root_nodes / nr_non_leaf_nodes), 2)


<<<<<<< HEAD
class CDScore(DescriptorCalculator):
=======
@DescriptorsCalculatorFactory.register_descriptors("cdscore")
class CDScore(RouteDescriptor):
>>>>>>> e5ff546a
    """Subclass of DescriptorCalculator representing the Convergent Disconnection Score of a SynGraph.
    https://pubs.acs.org/doi/10.1021/acs.jcim.1c01074
    """

    info = "Computes the Convergent Disconnection Score of the input SynGraph"
<<<<<<< HEAD

    def compute_descriptor(
        self,
        graph: Union[
            BipartiteSynGraph, MonopartiteReacSynGraph, MonopartiteMolSynGraph
        ],
    ) -> float:
        """Takes a SynGraph and returns the average CDScore computing the score for each reaction involved."""

        if isinstance(graph, (BipartiteSynGraph, MonopartiteMolSynGraph)):
            mp_graph = converter(graph, "monopartite_reactions")
        elif isinstance(graph, MonopartiteReacSynGraph):
            mp_graph = graph
        else:
            logger.error(
                f"{type(graph)} is not supported. Only SynGraph objects are accepted."
            )
            raise WrongGraphType

        # Collect all unique reaction invovled in the route
        unique_reactions = set()
        for parent, children in mp_graph.graph.items():
            unique_reactions.add(parent)
            for child in children:
                unique_reactions.add(child)

        route_score = 0
        for reaction in unique_reactions:
            score = node_descriptor_calculator(reaction, "cdscore")
            route_score += score

        return route_score / len(unique_reactions)


class AtomEfficiency(DescriptorCalculator):
    """Subclass of DescriptorCalculator representing the atom efficiency of a SynGraph."""

    info = (
        "Computes the atom efficiency of the input SynGraph, as the ratio between the number of atoms in the "
        "target and the number of atoms in the starting materials "
    )

    def compute_descriptor(
        self,
        graph: Union[
            BipartiteSynGraph, MonopartiteReacSynGraph, MonopartiteMolSynGraph
        ],
    ) -> float:
        """Takes a SynGraph and returns its atom efficiency"""
        if isinstance(graph, (BipartiteSynGraph, MonopartiteMolSynGraph)):
            root = graph.get_roots()[0]
            leaves = graph.get_leaves()
        elif isinstance(graph, MonopartiteReacSynGraph):
            root = graph.get_molecule_roots()[0]
            leaves = graph.get_molecule_leaves()
        else:
            logger.error(f"{type(graph)} is not supported. Only Syngraph are accepted.")
            raise WrongGraphType
=======
    title = "Convergent Disconnection Score"
    type = "number"
    fields = ["cdscore"]
    order = 60

    def compute_descriptor(self, graph: MonopartiteReacSynGraph) -> float:
        """Takes a SynGraph and returns the average CDScore computing the score for each reaction involved."""
        # Collect all unique reaction involved in the route
        unique_reactions = graph.get_unique_nodes()

        route_score = 0
        for reaction in unique_reactions:
            score = chemical_equation_descriptor_calculator(reaction, "ce_convergence")
            route_score += score

        return round(route_score / len(unique_reactions), 2)


@DescriptorsCalculatorFactory.register_descriptors("simplified_atom_effectiveness")
class SimplifiedAtomEffectiveness(RouteDescriptor):
    """Subclass of DescriptorCalculator representing the simplified atom effectiveness of a SynGraph."""

    info = (
        "Computes the simplified atom effectiveness of the input SynGraph, as the ratio between the number "
        "of atoms in the target and the number of atoms in the starting materials "
    )
    title = "Simplified Atom Effectiveness"
    type = "number"
    fields = ["simplified_atom_effectiveness"]
    order = 70

    def compute_descriptor(self, graph: MonopartiteReacSynGraph) -> float:
        """Takes a SynGraph and returns its simplified atom effectiveness"""
        root = graph.get_molecule_roots()[0]
        leaves = graph.get_molecule_leaves()
>>>>>>> e5ff546a
        target_n_atoms = root.rdmol.GetNumAtoms()
        all_atoms_leaves = sum(leaf.rdmol.GetNumAtoms() for leaf in leaves)
        return round(target_n_atoms / all_atoms_leaves, 2)


<<<<<<< HEAD
class DescriptorsCalculatorFactory:
    """DescriptorCalculator Factory to give access to the descriptors.

    Attributes:
    ------------
    route_descriptors: a dictionary
        It maps the strings representing the 'name' of a descriptor to the correct DescriptorCalculator subclass
    """

    route_descriptors = {
        "longest_seq": {"value": LongestSequence, "info": LongestSequence.info},
        "nr_steps": {"value": NrReactionSteps, "info": NrReactionSteps.info},
        "all_paths": {"value": PathFinder, "info": PathFinder.info},
        "nr_branches": {"value": NrBranches, "info": NrBranches.info},
        "branchedness": {"value": Branchedness, "info": Branchedness.info},
        "branching_factor": {
            "value": AvgBranchingFactor,
            "info": AvgBranchingFactor.info,
        },
        "convergence": {"value": Convergence, "info": Convergence.info},
        "cdscore": {"value": CDScore, "info": CDScore.info},
        "atom_efficiency": {"value": AtomEfficiency, "info": AtomEfficiency.info},
    }

    def select_route_descriptor(self, graph, descriptor: str):
        """Takes a string indicating a descriptor and a SynGraph and returns the value of the descriptor"""
        if descriptor not in self.route_descriptors:
            logger.error(f"'{descriptor}' is not a valid descriptor.")
            raise UnavailableDescriptor

        calculator = self.route_descriptors[descriptor]["value"]
        return calculator().compute_descriptor(graph)


def descriptor_calculator(
    graph: Union[BipartiteSynGraph, MonopartiteReacSynGraph, MonopartiteMolSynGraph],
    descriptor: str,
):
    """
    To compute a route descriptor.

    Parameters:
    ------------
    graph: Union[BipartiteSynGraph, MonopartiteReacSynGraph, MonopartiteMolSynGraph]
        The route in SynGraph format for which the descriptor must be computed
    descriptor: str
        The descriptor to be computed

    Returns:
    ---------
    The value of the selected descriptor for the input graph

    Raises:
    -------
    UnavailableDescriptor: if the selected descriptor is not available

    WrongGraphType: if the input graph is not a SynGraph object

    Example:
    --------
    >>> graph = json.loads(open(az_path).read())
    >>> syngraph = translator('az_retro', graph[4], 'syngraph', out_data_model='bipartite')
    >>> n_steps = descriptor_calculator(syngraph, 'nr_steps')
=======
def descriptor_calculator(
    graph: Union[BipartiteSynGraph, MonopartiteReacSynGraph, MonopartiteMolSynGraph],
    descriptor: str,
) -> Union[int, float, list]:
    """
    To compute a route descriptor.

    Parameters:
    ------------
    graph: Union[BipartiteSynGraph, MonopartiteReacSynGraph, MonopartiteMolSynGraph]
        The route in SynGraph format for which the descriptor must be computed
    descriptor: str
        The descriptor to be computed

    Returns:
    ---------
    Union[int, float, list]
        The value of the selected descriptor for the input graph

    Example:
    --------
    >>> graph = json.loads(open(az_path).read())
    >>> syngraph = translator('az_retro', graph[4], 'syngraph', out_data_model='bipartite')
    >>> n_steps = descriptor_calculator(syngraph, 'nr_steps')
    """
    graph = validate_input_graph(graph)
    descriptor = DescriptorsCalculatorFactory.get_descriptor(descriptor)
    return descriptor.compute_descriptor(graph)


def get_available_descriptors():
    """
    Returns the available options for the 'descriptor_calculator' function.

    Returns:
    --------
    available options: dict
        The dictionary listing arguments, options and default values of the 'descriptor_calculator' function

    Example:
    --------
    >>> options = get_available_descriptors()

    """
    return {
        name: d_class.info
        for name, d_class in DescriptorsCalculatorFactory._registered_descriptors.items()
    }


def get_configuration(descriptor: str) -> dict:
    """To get the configuration dictionary for a given descriptor"""
    factory = DescriptorsCalculatorFactory()
    return factory.get_descriptor_configuration(descriptor)


def validate_input_graph(
    graph: Union[BipartiteSynGraph, MonopartiteReacSynGraph, MonopartiteMolSynGraph]
) -> MonopartiteReacSynGraph:
>>>>>>> e5ff546a
    """
    To validate the input graph and converts it to a MonopartiteReacSynGraph if necessary.

<<<<<<< HEAD
def get_available_descriptors():
    """
    Returns the available options for the 'descriptor_calculator' function.

    Returns:
    --------
    available options: dict
        The dictionary listing arguments, options and default values of the 'descriptor_calculator' function

    Example:
    --------
    >>> options = get_available_descriptors()

    """
    return {
        f: additional_info["info"]
        for f, additional_info in DescriptorsCalculatorFactory.route_descriptors.items()
    }


# def find_path(
#     graph: Union[MonopartiteReacSynGraph, BipartiteSynGraph],
#     leaf: Union[Molecule, ChemicalEquation],
#     root: Union[Molecule, ChemicalEquation],
#     path: Union[list, None] = None,
# ) -> list:
#     """
#     To find a path between two nodes in a SynGraph.
#
#     Parameters:
#     ------------
#     graph: Union[MonopartiteReacSynGraph, BipartiteSynGraph]
#         The graph of interest
#     leaf:  Union[Molecule, ChemicalEquation]
#         The node at which the path should end
#     root: Union[Molecule, ChemicalEquation]
#         The node at which the path should start
#     path: Optional[Union[list, None]]
#         The list of Molecule/ChemicalEquation instances already discovered along the path (default None)
#
#     Returns:
#     --------
#     path: list
#         The path as list of Molecule and/or ChemicalEquation
#
#     Example:
#     ---------
#     >>> path = find_path(syngraph, leaf_mol, root_mol)
#     """
#     if path is None:
#         path = []
#     path += [leaf]
#     if leaf == root:
#         return path
#     for node in graph.graph[leaf]:
#         if node not in path:
#             if newpath := find_path(graph, node, root, path):
#                 return newpath


=======
    Parameters:
        graph: An instance of BipartiteSynGraph, MonopartiteReacSynGraph, or MonopartiteMolSynGraph.

    Returns:
        An instance of MonopartiteReacSynGraph.

    Raises:
        InvalidInput: If the input graph is None
        WrongGraphType: If the input graph type is not supported.
    """
    if graph is None:
        logger.error("The input route is None.")
        raise InvalidInput
    if isinstance(graph, MonopartiteReacSynGraph):
        return graph
    elif isinstance(graph, (BipartiteSynGraph, MonopartiteMolSynGraph)):
        return converter(graph, "monopartite_reactions")
    else:
        raise WrongGraphType(type(graph))


>>>>>>> e5ff546a
def is_subset(
    syngraph1: Union[
        BipartiteSynGraph, MonopartiteReacSynGraph, MonopartiteMolSynGraph
    ],
    syngraph2: Union[
        BipartiteSynGraph, MonopartiteReacSynGraph, MonopartiteMolSynGraph
    ],
) -> bool:
    """
    To check whether a graph is subset of another. A route R1 is subset of another route
    R2 if (i) the dictionary of R1 SynGraph instace is subset of the dictionary of R2, (ii) R1 and R2 have the
    same roots, (iii) R1 and R2 have different leaves.

    Parameters:
    ------------
    syngraph1: Union[BipartiteSynGraph, MonopartiteReacSynGraph, MonopartiteMolSynGraph]
        The graph that might be subset
     syngraph2: Union[BipartiteSynGraph, MonopartiteReacSynGraph, MonopartiteMolSynGraph]
        The graph that might be superset

    Returns:
    ---------
    bool
        True if syngraph1 is subset of syngraph2; False otherwise

    Raises:
    --------
    TypeError: if the input graph are not SynGraph objects
    """
    if isinstance(syngraph1, (BipartiteSynGraph, MonopartiteMolSynGraph)):
        mp_graph1 = converter(syngraph1, "monopartite_reactions")
    elif isinstance(syngraph1, MonopartiteReacSynGraph):
        mp_graph1 = syngraph1
    else:
        logger.error("Only SynGraph objects are accepted")
        raise TypeError
    if isinstance(syngraph2, (BipartiteSynGraph, MonopartiteMolSynGraph)):
        mp_graph2 = converter(syngraph2, "monopartite_reactions")
    elif isinstance(syngraph2, MonopartiteReacSynGraph):
        mp_graph2 = syngraph2
    else:
        logger.error("Only SynGraph objects are accepted")
        raise TypeError
    return (
        mp_graph2.get_leaves() != mp_graph1.get_leaves()
        and mp_graph1.get_roots() == mp_graph2.get_roots()
        and mp_graph1.graph.items() <= mp_graph2.graph.items()
    )


def find_duplicates(syngraphs1: list, syngraphs2: list) -> Union[List[tuple], None]:
    """Returns a list of tuples containing the common elements in the two input lists.

    Parameters:
    ------------
    syngraphs1: list
        A list of SynGraph obejcts
    syngraphs2: list
        The second list of SynGraph objects

    Returns:
    -------
    duplicates: Union[List[tuple], None]
        It contains the id/source of identical routes; if there are no duplicates, None is returned and a
        message is written to the screen

    Raises:
    --------
    MismatchingGraphType: if the input list contains different types of graph
    """
    if {type(s) for s in syngraphs1} != {type(s) for s in syngraphs2}:
        logger.error("The two input lists should contain graphs of the same type")
        raise MismatchingGraphType

    duplicates = []
    for g1 in syngraphs1:
        if g1 in syngraphs2:
            g2 = [g.name for g in syngraphs2 if g == g1]
            duplicates.append((g1.name, *g2))
    if duplicates:
        return duplicates
    else:
        print("No common routes were found")


def get_nodes_consensus(syngraphs: list) -> dict:
    """
    To get a dictionary of sets with the ChemicalEquation/Molecule instances as keys and the set of route ids
    involving the reaction/chemical as value.

    Parameters:
    ------------
    syngraphs: list
        The list of SynGraph for which node consensus should be computed

    Returns:
    ---------
    node_consensus: dict
        It contains the nodes and the ids of the routes that contain them in the form {nodes: {set of route ids}}
    """
    node_consensus = defaultdict(set)
    for graph in syngraphs:
        for reac, connections in graph:
            node_consensus[reac].add(graph.name)
            for c in connections:
<<<<<<< HEAD
                node_consensus[c].add(graph.source)
=======
                node_consensus[c].add(graph.name)
>>>>>>> e5ff546a
    node_consensus = dict(
        sorted(node_consensus.items(), reverse=True, key=lambda item: len(item[1]))
    )

    return node_consensus<|MERGE_RESOLUTION|>--- conflicted
+++ resolved
@@ -1,10 +1,6 @@
 import abc
 from collections import defaultdict
-<<<<<<< HEAD
-from typing import List, Union
-=======
 from typing import List, Type, Union
->>>>>>> e5ff546a
 
 from linchemin.cgu.convert import converter
 from linchemin.cgu.syngraph import (
@@ -13,12 +9,7 @@
     MonopartiteReacSynGraph,
 )
 from linchemin.cgu.syngraph_operations import find_path
-<<<<<<< HEAD
-from linchemin.cheminfo.models import ChemicalEquation, Molecule
-from linchemin.rem.node_descriptors import node_descriptor_calculator
-=======
 from linchemin.rem.node_descriptors import chemical_equation_descriptor_calculator
->>>>>>> e5ff546a
 from linchemin.utilities import console_logger
 
 """
@@ -59,24 +50,6 @@
     pass
 
 
-<<<<<<< HEAD
-class DescriptorCalculator(metaclass=abc.ABCMeta):
-    """Abstract class for DescriptorCalculator."""
-
-    @abc.abstractmethod
-    def compute_descriptor(
-        self,
-        graph: Union[
-            BipartiteSynGraph, MonopartiteReacSynGraph, MonopartiteMolSynGraph
-        ],
-    ) -> Union[int, float, list]:
-        """
-        Calculates the descriptor for the given graph.
-
-        Parameters:
-        -----------
-        graph: Union[BipartiteSynGraph, MonopartiteReacSynGraph, MonopartiteMolSynGraph]
-=======
 class RouteDescriptor(metaclass=abc.ABCMeta):
     """Abstract class for DescriptorCalculator.
 
@@ -110,18 +83,12 @@
         Parameters:
         -----------
         graph: MonopartiteReacSynGraph
->>>>>>> e5ff546a
             The graph for which the descriptor should be computed
 
         Returns:
         --------
-<<<<<<< HEAD
-        dscriptor: Union[int, float, list]
-            the value of the descriptor
-=======
         descriptor: Union[int, float, list]
             The value of the descriptor
->>>>>>> e5ff546a
         """
         pass
 
@@ -133,11 +100,88 @@
             "order": self.order,
         }
 
-<<<<<<< HEAD
-class NrBranches(DescriptorCalculator):
+
+class DescriptorsCalculatorFactory:
+    """DescriptorCalculator Factory to give access to the descriptors.
+
+    Attributes:
+    ------------
+    route_descriptors: a dictionary
+        It maps the strings representing the 'name' of a descriptor to the correct DescriptorCalculator subclass
+    """
+
+    _registered_descriptors = {}
+
+    @classmethod
+    def register_descriptors(cls, name: str):
+        """
+        Decorator for registering a new descriptor.
+
+        Parameters:
+        ------------
+        name: str
+            The name of the descriptor to be used as a key in the registry
+
+        Returns:
+        ---------
+        function: The decorator function.
+        """
+
+        def decorator(descriptor_class: Type[RouteDescriptor]):
+            cls._registered_descriptors[name.lower()] = descriptor_class
+            return descriptor_class
+
+        return decorator
+
+    @classmethod
+    def get_descriptor(cls, name: str) -> RouteDescriptor:
+        """
+        To get an instance of the specified RouteDescriptor.
+
+        Parameters:
+        ------------
+        name: str
+            The name of the RouteDescriptor
+
+        Returns:
+        ---------
+        RouteDescriptor: An instance of the specified RouteDescriptor
+
+        Raises:
+        -------
+        UnavailableDescriptor: If the specified descriptor is not registered.
+        """
+        descriptor = cls._registered_descriptors.get(name.lower())
+        if descriptor is None:
+            logger.error(f"Descriptor '{name}' not found")
+            raise UnavailableDescriptor
+        return descriptor()
+
+    @classmethod
+    def list_route_descriptors(cls):
+        """List the names of all available RouteDescriptors.
+
+        Returns:
+        ---------
+        list: The names of the available descriptors.
+        """
+        return list(cls._registered_descriptors.keys())
+
+    def get_descriptor_configuration(self, descriptor: str) -> dict:
+        """To get the configuration dictionary of the selected descriptor"""
+        descriptor_instance = self.get_descriptor(descriptor)
+        return descriptor_instance.get_configuration()
+
+
+@DescriptorsCalculatorFactory.register_descriptors("nr_branches")
+class NrBranches(RouteDescriptor):
     """Subclass of DescriptorCalculator representing the number of "AND" branches in a SynRoute."""
 
     info = "Computes the number of branches in the input SynGraph"
+    title = "N of Branches"
+    type = "number"
+    fields = ["nr_branches"]
+    order = 30
 
     def compute_descriptor(
         self,
@@ -148,159 +192,10 @@
         """Takes a SynGraph and returns the number of ChemicalEquation nodes that are "parents" of more than one
         node. 0 corresponds to a linear route."""
 
-        if graph is None:
-            logger.error("The input route is None.")
-            raise InvalidInput
-
-        if isinstance(graph, (BipartiteSynGraph, MonopartiteMolSynGraph)):
-            mp_graph = converter(graph, "monopartite_reactions")
-        elif isinstance(graph, MonopartiteReacSynGraph):
-            mp_graph = graph
-        else:
-            logger.error(
-                f"{type(graph)} is not supported. Only SynGraph objects are accepted."
-            )
-            raise WrongGraphType
-
-        branching_nodes = set()
-        for reac, connections in mp_graph.graph.items():
-            for c in connections:
-                source_reactions = [
-                    r for r, products_set in mp_graph.graph.items() if c in products_set
-                ]
-                if len(source_reactions) > 1:
-                    for reaction in source_reactions:
-                        branching_nodes.add(reaction)
-=======
-
-class DescriptorsCalculatorFactory:
-    """DescriptorCalculator Factory to give access to the descriptors.
-
-    Attributes:
-    ------------
-    route_descriptors: a dictionary
-        It maps the strings representing the 'name' of a descriptor to the correct DescriptorCalculator subclass
-    """
-
-    _registered_descriptors = {}
->>>>>>> e5ff546a
-
-    @classmethod
-    def register_descriptors(cls, name: str):
-        """
-        Decorator for registering a new descriptor.
-
-        Parameters:
-        ------------
-        name: str
-            The name of the descriptor to be used as a key in the registry
-
-        Returns:
-        ---------
-        function: The decorator function.
-        """
-
-        def decorator(descriptor_class: Type[RouteDescriptor]):
-            cls._registered_descriptors[name.lower()] = descriptor_class
-            return descriptor_class
-
-<<<<<<< HEAD
-class Branchedness(DescriptorCalculator):
-    """Subclass of DescriptorCalculator representing the "branchedness" of a SynGraph"""
-
-    info = (
-        'Computes the "branchedness" of the input SynGraph, weighting the number of branching nodes with their '
-        "distance from the root "
-    )
-=======
-        return decorator
-
-    @classmethod
-    def get_descriptor(cls, name: str) -> RouteDescriptor:
-        """
-        To get an instance of the specified RouteDescriptor.
-
-        Parameters:
-        ------------
-        name: str
-            The name of the RouteDescriptor
-
-        Returns:
-        ---------
-        RouteDescriptor: An instance of the specified RouteDescriptor
-
-        Raises:
-        -------
-        UnavailableDescriptor: If the specified descriptor is not registered.
-        """
-        descriptor = cls._registered_descriptors.get(name.lower())
-        if descriptor is None:
-            logger.error(f"Descriptor '{name}' not found")
-            raise UnavailableDescriptor
-        return descriptor()
-
-    @classmethod
-    def list_route_descriptors(cls):
-        """List the names of all available RouteDescriptors.
-
-        Returns:
-        ---------
-        list: The names of the available descriptors.
-        """
-        return list(cls._registered_descriptors.keys())
-
-    def get_descriptor_configuration(self, descriptor: str) -> dict:
-        """To get the configuration dictionary of the selected descriptor"""
-        descriptor_instance = self.get_descriptor(descriptor)
-        return descriptor_instance.get_configuration()
-
-
-@DescriptorsCalculatorFactory.register_descriptors("nr_branches")
-class NrBranches(RouteDescriptor):
-    """Subclass of DescriptorCalculator representing the number of "AND" branches in a SynRoute."""
-
-    info = "Computes the number of branches in the input SynGraph"
-    title = "N of Branches"
-    type = "number"
-    fields = ["nr_branches"]
-    order = 30
->>>>>>> e5ff546a
-
-    def compute_descriptor(
-        self,
-        graph: Union[
-            BipartiteSynGraph, MonopartiteReacSynGraph, MonopartiteMolSynGraph
-        ],
-<<<<<<< HEAD
-    ) -> float:
-        """Takes a SynGraph and returns the "branchedness" computed as the number of branching nodes weighted by their
-        distance from the root (the closer to the root, the better). 0 indicates a linear SynGraph
-        """
-        if isinstance(graph, (BipartiteSynGraph, MonopartiteMolSynGraph)):
-            mp_graph = converter(graph, "monopartite_reactions")
-        elif isinstance(graph, MonopartiteReacSynGraph):
-            mp_graph = graph
-        else:
-            logger.error(
-                f"{type(graph)} is not supported. SynGraph objects are accepted."
-            )
-            raise WrongGraphType
-=======
-    ) -> int:
-        """Takes a SynGraph and returns the number of ChemicalEquation nodes that are "parents" of more than one
-        node. 0 corresponds to a linear route."""
->>>>>>> e5ff546a
-
         branching_nodes = set()
         for reac, connections in graph:
             for c in connections:
-<<<<<<< HEAD
-                source_reactions = [
-                    r for r, products_set in mp_graph.graph.items() if c in products_set
-                ]
-=======
                 source_reactions = [r for r, products_set in graph if c in products_set]
->>>>>>> e5ff546a
                 if len(source_reactions) > 1:
                     for reaction in source_reactions:
                         branching_nodes.add(reaction)
@@ -337,36 +232,6 @@
         for lv, s in levels.items():
             f = 1.0 / lv
             branchedness += f * len(s)
-<<<<<<< HEAD
-        return branchedness
-
-
-class LongestSequence(DescriptorCalculator):
-    """Subclass of DescriptorCalculator representing the longest linear sequence in a SynGraph."""
-
-    info = "Computes the longest linear sequence in the input SynGraph"
-
-    def compute_descriptor(
-        self,
-        graph: Union[
-            BipartiteSynGraph, MonopartiteReacSynGraph, MonopartiteMolSynGraph
-        ],
-    ) -> int:
-        """Takes a SynGraph and returns the length of the longest sequence of ChemicalEquation between the SynRoot
-        and the SynLeaves."""
-        if isinstance(graph, (BipartiteSynGraph, MonopartiteMolSynGraph)):
-            mp_graph = converter(graph, "monopartite_reactions")
-        elif isinstance(graph, MonopartiteReacSynGraph):
-            mp_graph = graph
-        else:
-            logger.error(
-                f"{type(graph)} is not supported. Only SynGraph objects are accepted."
-            )
-            raise WrongGraphType
-
-        root = mp_graph.get_roots()
-        leaves = mp_graph.get_leaves()
-=======
         return round(branchedness, 2)
 
     @staticmethod
@@ -404,7 +269,6 @@
 
         root = graph.get_roots()[0]
         leaves = graph.get_leaves()
->>>>>>> e5ff546a
         longest_sequence: list = []
         for leaf in leaves:
             reaction_path = find_path(graph, leaf, root)
@@ -413,70 +277,9 @@
         return len(longest_sequence)
 
 
-<<<<<<< HEAD
-class NrReactionSteps(DescriptorCalculator):
-    """Subclass of DescriptorCalculator representing the number of ReactionStep nodes in a SynGraph."""
-
-    info = "Computes the number of chemical reactions in the input SynGraph"
-
-    def compute_descriptor(
-        self,
-        graph: Union[
-            BipartiteSynGraph, MonopartiteReacSynGraph, MonopartiteMolSynGraph
-        ],
-    ) -> int:
-        """Takes a SynGraph and returns the number of ReactionStep nodes in it."""
-        if isinstance(graph, (BipartiteSynGraph, MonopartiteMolSynGraph)):
-            mp_graph = converter(graph, "monopartite_reactions")
-        elif isinstance(graph, MonopartiteReacSynGraph):
-            mp_graph = graph
-        else:
-            logger.error(
-                f"{type(graph)} is not supported. Only Syngraph objects are accepted."
-            )
-            raise WrongGraphType
-
-        return len(mp_graph.graph)
-
-
-class PathFinder(DescriptorCalculator):
-    """Subclass of DescriptorCalculator representing the list of paths (ReactionStep nodes only) in a SynGraph."""
-
-    info = "Computes all the paths between the SynRoots and the SynLeaves in the input SynGraph"
-
-    def compute_descriptor(
-        self,
-        graph: Union[
-            BipartiteSynGraph, MonopartiteReacSynGraph, MonopartiteMolSynGraph
-        ],
-    ) -> list:
-        """Takes a SynGraph/MonopartiteSynGraph and returns all the paths between the SynRoot and the SynLeaves
-        (only ReactionStep nodes)."""
-        if isinstance(graph, MonopartiteMolSynGraph):
-            graph = converter(graph, "monopartite_reactions")
-        elif isinstance(graph, (BipartiteSynGraph, MonopartiteReacSynGraph)):
-            graph = graph
-        else:
-            logger.error(
-                f"{type(graph)} is not supported. Only Syngraph objects are accepted."
-            )
-            raise WrongGraphType
-
-        root = graph.get_roots()
-        leaves = graph.get_leaves()
-        all_paths = []
-        for leaf in leaves:
-            path = find_path(graph, leaf, root[0])
-            reaction_path = [
-                step for step in path if isinstance(step, ChemicalEquation)
-            ]
-            if reaction_path not in all_paths:
-                all_paths.append(reaction_path)
-=======
 @DescriptorsCalculatorFactory.register_descriptors("nr_steps")
 class NrReactionSteps(RouteDescriptor):
     """Subclass of DescriptorCalculator representing the number of ReactionStep nodes in a SynGraph."""
->>>>>>> e5ff546a
 
     info = "Computes the number of chemical reactions in the input SynGraph"
     title = "Total N of Steps"
@@ -488,27 +291,6 @@
         """Takes a SynGraph and returns the number of ReactionStep nodes in it."""
         return len(graph.graph)
 
-<<<<<<< HEAD
-class Convergence(DescriptorCalculator):
-    """Subclass of DescriptorCalculator representing the convergence of a SynGraph."""
-
-    info = (
-        'Computes the "convergence" of the input SynGraph, as the ratio between the longest linear sequence and '
-        "the number of steps "
-    )
-
-    def compute_descriptor(
-        self,
-        graph: Union[
-            BipartiteSynGraph, MonopartiteReacSynGraph, MonopartiteMolSynGraph
-        ],
-    ) -> float:
-        """Takes a SynGraph and returns its convergence as the ratio between the longest linear sequence and the
-        number of steps computed in the monopartite representation."""
-
-        longest_lin_seq = descriptor_calculator(graph, "longest_seq")
-        n_steps = descriptor_calculator(graph, "nr_steps")
-=======
 
 @DescriptorsCalculatorFactory.register_descriptors("convergence")
 class Convergence(RouteDescriptor):
@@ -522,7 +304,6 @@
     type = "number"
     fields = ["convergence"]
     order = 50
->>>>>>> e5ff546a
 
     def compute_descriptor(self, graph: MonopartiteReacSynGraph) -> float:
         """
@@ -536,34 +317,9 @@
         return round(longest_lin_seq / n_steps, 2)
 
 
-<<<<<<< HEAD
-class AvgBranchingFactor(DescriptorCalculator):
-    """Subclass of DescriptorCalculator representing the average branching factor of a SynGraph."""
-
-    info = "Computes the average branching factor of the input SynGraph"
-
-    def compute_descriptor(
-        self,
-        graph: Union[
-            BipartiteSynGraph, MonopartiteReacSynGraph, MonopartiteMolSynGraph
-        ],
-    ) -> float:
-        """Takes a SynGraph and returns the average branching factor as the ratio between the number of non-root
-        reaction nodes and the number of non-leaf reaction nodes."""
-        if isinstance(graph, (BipartiteSynGraph, MonopartiteMolSynGraph)):
-            mp_graph = converter(graph, "monopartite_reactions")
-        elif isinstance(graph, MonopartiteReacSynGraph):
-            mp_graph = graph
-        else:
-            logger.error(
-                f"{type(graph)} is not supported. Only SynGraph objects are accepted."
-            )
-            raise WrongGraphType
-=======
 @DescriptorsCalculatorFactory.register_descriptors("branching_factor")
 class AvgBranchingFactor(RouteDescriptor):
     """Subclass of DescriptorCalculator representing the average branching factor of a SynGraph."""
->>>>>>> e5ff546a
 
     info = "Computes the average branching factor of the input SynGraph"
     title = "Avg Branching Factor"
@@ -585,77 +341,13 @@
         return round(float(nr_non_root_nodes / nr_non_leaf_nodes), 2)
 
 
-<<<<<<< HEAD
-class CDScore(DescriptorCalculator):
-=======
 @DescriptorsCalculatorFactory.register_descriptors("cdscore")
 class CDScore(RouteDescriptor):
->>>>>>> e5ff546a
     """Subclass of DescriptorCalculator representing the Convergent Disconnection Score of a SynGraph.
     https://pubs.acs.org/doi/10.1021/acs.jcim.1c01074
     """
 
     info = "Computes the Convergent Disconnection Score of the input SynGraph"
-<<<<<<< HEAD
-
-    def compute_descriptor(
-        self,
-        graph: Union[
-            BipartiteSynGraph, MonopartiteReacSynGraph, MonopartiteMolSynGraph
-        ],
-    ) -> float:
-        """Takes a SynGraph and returns the average CDScore computing the score for each reaction involved."""
-
-        if isinstance(graph, (BipartiteSynGraph, MonopartiteMolSynGraph)):
-            mp_graph = converter(graph, "monopartite_reactions")
-        elif isinstance(graph, MonopartiteReacSynGraph):
-            mp_graph = graph
-        else:
-            logger.error(
-                f"{type(graph)} is not supported. Only SynGraph objects are accepted."
-            )
-            raise WrongGraphType
-
-        # Collect all unique reaction invovled in the route
-        unique_reactions = set()
-        for parent, children in mp_graph.graph.items():
-            unique_reactions.add(parent)
-            for child in children:
-                unique_reactions.add(child)
-
-        route_score = 0
-        for reaction in unique_reactions:
-            score = node_descriptor_calculator(reaction, "cdscore")
-            route_score += score
-
-        return route_score / len(unique_reactions)
-
-
-class AtomEfficiency(DescriptorCalculator):
-    """Subclass of DescriptorCalculator representing the atom efficiency of a SynGraph."""
-
-    info = (
-        "Computes the atom efficiency of the input SynGraph, as the ratio between the number of atoms in the "
-        "target and the number of atoms in the starting materials "
-    )
-
-    def compute_descriptor(
-        self,
-        graph: Union[
-            BipartiteSynGraph, MonopartiteReacSynGraph, MonopartiteMolSynGraph
-        ],
-    ) -> float:
-        """Takes a SynGraph and returns its atom efficiency"""
-        if isinstance(graph, (BipartiteSynGraph, MonopartiteMolSynGraph)):
-            root = graph.get_roots()[0]
-            leaves = graph.get_leaves()
-        elif isinstance(graph, MonopartiteReacSynGraph):
-            root = graph.get_molecule_roots()[0]
-            leaves = graph.get_molecule_leaves()
-        else:
-            logger.error(f"{type(graph)} is not supported. Only Syngraph are accepted.")
-            raise WrongGraphType
-=======
     title = "Convergent Disconnection Score"
     type = "number"
     fields = ["cdscore"]
@@ -691,51 +383,15 @@
         """Takes a SynGraph and returns its simplified atom effectiveness"""
         root = graph.get_molecule_roots()[0]
         leaves = graph.get_molecule_leaves()
->>>>>>> e5ff546a
         target_n_atoms = root.rdmol.GetNumAtoms()
         all_atoms_leaves = sum(leaf.rdmol.GetNumAtoms() for leaf in leaves)
         return round(target_n_atoms / all_atoms_leaves, 2)
 
 
-<<<<<<< HEAD
-class DescriptorsCalculatorFactory:
-    """DescriptorCalculator Factory to give access to the descriptors.
-
-    Attributes:
-    ------------
-    route_descriptors: a dictionary
-        It maps the strings representing the 'name' of a descriptor to the correct DescriptorCalculator subclass
-    """
-
-    route_descriptors = {
-        "longest_seq": {"value": LongestSequence, "info": LongestSequence.info},
-        "nr_steps": {"value": NrReactionSteps, "info": NrReactionSteps.info},
-        "all_paths": {"value": PathFinder, "info": PathFinder.info},
-        "nr_branches": {"value": NrBranches, "info": NrBranches.info},
-        "branchedness": {"value": Branchedness, "info": Branchedness.info},
-        "branching_factor": {
-            "value": AvgBranchingFactor,
-            "info": AvgBranchingFactor.info,
-        },
-        "convergence": {"value": Convergence, "info": Convergence.info},
-        "cdscore": {"value": CDScore, "info": CDScore.info},
-        "atom_efficiency": {"value": AtomEfficiency, "info": AtomEfficiency.info},
-    }
-
-    def select_route_descriptor(self, graph, descriptor: str):
-        """Takes a string indicating a descriptor and a SynGraph and returns the value of the descriptor"""
-        if descriptor not in self.route_descriptors:
-            logger.error(f"'{descriptor}' is not a valid descriptor.")
-            raise UnavailableDescriptor
-
-        calculator = self.route_descriptors[descriptor]["value"]
-        return calculator().compute_descriptor(graph)
-
-
 def descriptor_calculator(
     graph: Union[BipartiteSynGraph, MonopartiteReacSynGraph, MonopartiteMolSynGraph],
     descriptor: str,
-):
+) -> Union[int, float, list]:
     """
     To compute a route descriptor.
 
@@ -748,44 +404,14 @@
 
     Returns:
     ---------
-    The value of the selected descriptor for the input graph
-
-    Raises:
-    -------
-    UnavailableDescriptor: if the selected descriptor is not available
-
-    WrongGraphType: if the input graph is not a SynGraph object
+    Union[int, float, list]
+        The value of the selected descriptor for the input graph
 
     Example:
     --------
     >>> graph = json.loads(open(az_path).read())
     >>> syngraph = translator('az_retro', graph[4], 'syngraph', out_data_model='bipartite')
     >>> n_steps = descriptor_calculator(syngraph, 'nr_steps')
-=======
-def descriptor_calculator(
-    graph: Union[BipartiteSynGraph, MonopartiteReacSynGraph, MonopartiteMolSynGraph],
-    descriptor: str,
-) -> Union[int, float, list]:
-    """
-    To compute a route descriptor.
-
-    Parameters:
-    ------------
-    graph: Union[BipartiteSynGraph, MonopartiteReacSynGraph, MonopartiteMolSynGraph]
-        The route in SynGraph format for which the descriptor must be computed
-    descriptor: str
-        The descriptor to be computed
-
-    Returns:
-    ---------
-    Union[int, float, list]
-        The value of the selected descriptor for the input graph
-
-    Example:
-    --------
-    >>> graph = json.loads(open(az_path).read())
-    >>> syngraph = translator('az_retro', graph[4], 'syngraph', out_data_model='bipartite')
-    >>> n_steps = descriptor_calculator(syngraph, 'nr_steps')
     """
     graph = validate_input_graph(graph)
     descriptor = DescriptorsCalculatorFactory.get_descriptor(descriptor)
@@ -821,72 +447,9 @@
 def validate_input_graph(
     graph: Union[BipartiteSynGraph, MonopartiteReacSynGraph, MonopartiteMolSynGraph]
 ) -> MonopartiteReacSynGraph:
->>>>>>> e5ff546a
     """
     To validate the input graph and converts it to a MonopartiteReacSynGraph if necessary.
 
-<<<<<<< HEAD
-def get_available_descriptors():
-    """
-    Returns the available options for the 'descriptor_calculator' function.
-
-    Returns:
-    --------
-    available options: dict
-        The dictionary listing arguments, options and default values of the 'descriptor_calculator' function
-
-    Example:
-    --------
-    >>> options = get_available_descriptors()
-
-    """
-    return {
-        f: additional_info["info"]
-        for f, additional_info in DescriptorsCalculatorFactory.route_descriptors.items()
-    }
-
-
-# def find_path(
-#     graph: Union[MonopartiteReacSynGraph, BipartiteSynGraph],
-#     leaf: Union[Molecule, ChemicalEquation],
-#     root: Union[Molecule, ChemicalEquation],
-#     path: Union[list, None] = None,
-# ) -> list:
-#     """
-#     To find a path between two nodes in a SynGraph.
-#
-#     Parameters:
-#     ------------
-#     graph: Union[MonopartiteReacSynGraph, BipartiteSynGraph]
-#         The graph of interest
-#     leaf:  Union[Molecule, ChemicalEquation]
-#         The node at which the path should end
-#     root: Union[Molecule, ChemicalEquation]
-#         The node at which the path should start
-#     path: Optional[Union[list, None]]
-#         The list of Molecule/ChemicalEquation instances already discovered along the path (default None)
-#
-#     Returns:
-#     --------
-#     path: list
-#         The path as list of Molecule and/or ChemicalEquation
-#
-#     Example:
-#     ---------
-#     >>> path = find_path(syngraph, leaf_mol, root_mol)
-#     """
-#     if path is None:
-#         path = []
-#     path += [leaf]
-#     if leaf == root:
-#         return path
-#     for node in graph.graph[leaf]:
-#         if node not in path:
-#             if newpath := find_path(graph, node, root, path):
-#                 return newpath
-
-
-=======
     Parameters:
         graph: An instance of BipartiteSynGraph, MonopartiteReacSynGraph, or MonopartiteMolSynGraph.
 
@@ -908,7 +471,6 @@
         raise WrongGraphType(type(graph))
 
 
->>>>>>> e5ff546a
 def is_subset(
     syngraph1: Union[
         BipartiteSynGraph, MonopartiteReacSynGraph, MonopartiteMolSynGraph
@@ -1014,11 +576,7 @@
         for reac, connections in graph:
             node_consensus[reac].add(graph.name)
             for c in connections:
-<<<<<<< HEAD
-                node_consensus[c].add(graph.source)
-=======
                 node_consensus[c].add(graph.name)
->>>>>>> e5ff546a
     node_consensus = dict(
         sorted(node_consensus.items(), reverse=True, key=lambda item: len(item[1]))
     )
