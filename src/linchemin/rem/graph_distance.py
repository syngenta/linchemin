import abc
import multiprocessing as mp
from dataclasses import dataclass
from functools import partial
<<<<<<< HEAD
from typing import List, Tuple, Union
=======
from typing import List, Union
>>>>>>> e5ff546a

import networkx as nx
import numpy as np
import pandas as pd

import linchemin.cheminfo.functions as cif
from linchemin import settings
from linchemin.cgu.syngraph import BipartiteSynGraph, MonopartiteReacSynGraph
from linchemin.cgu.translate import translator
from linchemin.cheminfo.chemical_similarity import (
    compute_mol_fingerprint,
    compute_reaction_fingerprint,
    compute_similarity,
)
from linchemin.cheminfo.models import ChemicalEquation, Molecule
from linchemin.configuration.defaults import DEFAULT_GED
from linchemin.utilities import console_logger

"""
Module containing classes and functions
to compute the similarity between pairs of routes.
"""

logger = console_logger(__name__)


class GraphDistanceError(Exception):
    """Base class for exceptions leading to unsuccessful distance calculation."""

    pass


class UnavailableGED(GraphDistanceError):
<<<<<<< HEAD
    """Raised if the selected method to compute the graph distance is not among the available ones."""
=======
    """Raised if the selected method to compute
    the graph distance is not among the available ones."""
>>>>>>> e5ff546a

    pass


class MismatchingGraph(GraphDistanceError):
    """Raised if the input graphs are of different types"""
<<<<<<< HEAD

    pass


class TooFewRoutes(GraphDistanceError):
    """Raised if fewer than 2 routes are passed when computing the distance matrix"""

    pass


=======

    pass


class TooFewRoutes(GraphDistanceError):
    """Raised if fewer than 2 routes are passed when computing the distance matrix"""

    pass


@dataclass
class ChemicalSimilarityParameters:
    reaction_fingerprint: str = settings.GED.reaction_fp
    reaction_fp_params: Union[dict, None] = settings.GED.reaction_fp_params
    reaction_similarity: str = settings.GED.reaction_similarity_name
    molecular_fingerprint: str = settings.GED.molecular_fp
    molecular_fp_params: Union[dict, None] = settings.GED.molecular_fp_params
    molecular_fp_count_vect: bool = settings.GED.molecular_fp_count_vect
    molecular_similarity_name: str = settings.GED.molecular_similarity_name


>>>>>>> e5ff546a
class Ged(metaclass=abc.ABCMeta):
    """Abstract class for Ged calculators."""

    @abc.abstractmethod
    def compute_ged(
        self,
        syngraph1: Union[MonopartiteReacSynGraph, BipartiteSynGraph],
        syngraph2: Union[MonopartiteReacSynGraph, BipartiteSynGraph],
<<<<<<< HEAD
        reaction_fp: str,
        reaction_fp_params: dict,
        reaction_similarity_name: str,
        molecular_fp: str,
        molecular_fp_params: dict,
        molecular_fp_count_vect: bool,
        molecular_similarity_name: str,
=======
        ged_params: ChemicalSimilarityParameters,
>>>>>>> e5ff546a
    ) -> float:
        """
        To calculate the Graph Edit Distance for a pair of graphs.

        Parameters:
        ------------
        syngraph1: Union[MonopartiteReacSynGraph, BipartiteSynGraph]
            The first graph
        syngraph2: Union[MonopartiteReacSynGraph, BipartiteSynGraph]
            The second graph
<<<<<<< HEAD
        reaction_fp: str
            The reaction fingerprints should be used
        reaction_fp_params: dict
            The parameters for the reaction fingerprints
        reaction_similarity_name: str
            The method to be used to compute the similarity between reactions
        molecular_fp: str
            The molecular fingerprints to be used
        molecular_fp_params: dict
            The parameters for the molecular fingerprints
        molecular_fp_count_vect: bool
            Whether GetCountFingerprint should be used for the molecular fingerprints
        molecular_similarity_name: str
            The method should be used to compute the similarity between molecules
=======
        ged_params: ChemicalSimilarityParameters
            It contains the parameters to be used in the chemical similarity calculation
>>>>>>> e5ff546a

        Returns:
        ---------
        ged: float
            The value of the GED
        """
        pass


class GedOptNx(Ged):
<<<<<<< HEAD
    """Subclass for the calculation of the optimized GED algorithm as implemented in NetworkX."""
=======
    """Subclass for the calculation of the
    optimized GED algorithm as implemented in NetworkX."""
>>>>>>> e5ff546a

    def compute_ged(
        self,
        syngraph1: Union[MonopartiteReacSynGraph, BipartiteSynGraph],
        syngraph2: Union[MonopartiteReacSynGraph, BipartiteSynGraph],
<<<<<<< HEAD
        reaction_fp: str,
        reaction_fp_params: dict,
        reaction_similarity_name: str,
        molecular_fingerprint: str,
        molecular_fp_params: dict,
        molecular_fp_count_vect: bool,
        molecular_similarity_name: str,
    ) -> float:
        """Takes two SynGraph instances, fingerprints and similarity methods for both molecules
        and reactions and returns the GED between the two graphs as computed by the optmized GED algorithm in
        NetworkX."""
        if (
            type(syngraph1) == type(syngraph2)
            and type(syngraph1) == MonopartiteReacSynGraph
        ):
            nx_graphs = [
                translator(
                    "syngraph", s, "networkx", out_data_model="monopartite_reactions"
                )
                for s in [syngraph1, syngraph2]
            ]
            # The cost function uses the selected reaction fingerprints.
            node_subst_cost_partial = partial(
                node_subst_cost,
                reaction_fingerprints=reaction_fp,
                reaction_similarity_name=reaction_similarity_name,
                reaction_fp_params=reaction_fp_params,
                molecular_fingerprint=molecular_fingerprint,
                molecular_fp_params=molecular_fp_params,
                molecular_fp_count_vect=molecular_fp_count_vect,
                molecular_similarity_name=molecular_similarity_name,
            )
            # The NetworkX GED is called
            opt_ged = nx.optimize_graph_edit_distance(
                nx_graphs[0], nx_graphs[1], node_subst_cost=node_subst_cost_partial
            )

        elif (
            type(syngraph1) == type(syngraph2) and type(syngraph1) == BipartiteSynGraph
        ):
            nx_graphs = [
                translator("syngraph", s, "networkx", out_data_model="bipartite")
                for s in [syngraph1, syngraph2]
            ]
            # The cost function uses the selected reaction and molecular fingerprints and the selected similarity type.
            node_subst_cost_partial = partial(
                node_subst_cost,
                reaction_fingerprints=reaction_fp,
                reaction_fp_params=reaction_fp_params,
                reaction_similarity_name=reaction_similarity_name,
                molecular_fingerprint=molecular_fingerprint,
                molecular_fp_params=molecular_fp_params,
                molecular_fp_count_vect=molecular_fp_count_vect,
                molecular_similarity_name=molecular_similarity_name,
            )

            opt_ged = nx.optimize_graph_edit_distance(
                nx_graphs[0], nx_graphs[1], node_subst_cost=node_subst_cost_partial
            )

        else:
            logger.error(
                f"Graph1 has type = {type(syngraph1)} \nGraph2 has type = {type(syngraph2)}. "
=======
        ged_params: ChemicalSimilarityParameters,
    ) -> float:
        """Takes two SynGraph instances, fingerprints and similarity methods for both molecules
        and reactions and returns the GED between the two graphs as computed by the optimized GED algorithm in
        NetworkX."""  # noqa: E501
        if isinstance(syngraph1, MonopartiteReacSynGraph) and isinstance(
            syngraph2, MonopartiteReacSynGraph
        ):
            out_data_model = "monopartite_reactions"

        elif isinstance(syngraph1, BipartiteSynGraph) and isinstance(
            syngraph2, BipartiteSynGraph
        ):
            out_data_model = "bipartite"

        else:
            logger.error(
                f"Graph1 has type = {type(syngraph1)}"
                f"Graph2 has type = {type(syngraph2)}. "
>>>>>>> e5ff546a
                f"The GED cannot be computed between graph of different types."
            )
            raise MismatchingGraph
        nx_graphs = [
            translator("syngraph", s, "networkx", out_data_model=out_data_model)
            for s in [syngraph1, syngraph2]
        ]
        # The cost function uses the selected reaction
        # and molecular fingerprints and the selected similarity type.
        node_subst_cost_partial = partial(
            node_subst_cost,
            reaction_fingerprints=ged_params.reaction_fingerprint,
            reaction_fp_params=ged_params.reaction_fp_params,
            reaction_similarity_name=ged_params.reaction_similarity,
            molecular_fingerprint=ged_params.molecular_fingerprint,
            molecular_fp_params=ged_params.molecular_fp_params,
            molecular_fp_count_vect=ged_params.molecular_fp_count_vect,
            molecular_similarity_name=ged_params.molecular_similarity_name,
        )

        opt_ged = nx.optimize_graph_edit_distance(
            nx_graphs[0], nx_graphs[1], node_subst_cost=node_subst_cost_partial
        )

        for g in opt_ged:
            min_g = g
        return min_g


class GedNxPrecomputedMatrix(Ged):
    """Subclass for the calculation of the GED algorithm as implemented in NetworkX; the chemical similarity between
<<<<<<< HEAD
    nodes is precomputed."""
=======
    nodes is precomputed."""  # noqa: E501
>>>>>>> e5ff546a

    def compute_ged(
        self,
        syngraph1: Union[MonopartiteReacSynGraph, BipartiteSynGraph],
        syngraph2: Union[MonopartiteReacSynGraph, BipartiteSynGraph],
<<<<<<< HEAD
        reaction_fingerprints: str,
        reaction_fp_params: dict,
        reaction_similarity_name: str,
        molecular_fingerprint: str,
        molecular_fp_params: dict,
        molecular_fp_count_vect: bool,
        molecular_similarity_name: str,
=======
        ged_params: ChemicalSimilarityParameters,
>>>>>>> e5ff546a
    ) -> float:
        """Takes two SynGraph instances, fingerprints and similarity methods for both molecules
        and reactions and returns the GED between the two graphs as computed by the GED algorithm in NetworkX.
        The similarity matrix between nodes in the involved graphs is precomputed.
<<<<<<< HEAD
        """
        if (
            type(syngraph1) == type(syngraph2)
            and type(syngraph1) == MonopartiteReacSynGraph
        ):
            d_reactions1, d_mol = compute_nodes_fingerprints(
                syngraph1,
                reaction_fingerprints,
                molecular_fingerprint,
                reaction_fp_params=reaction_fp_params,
                molecular_fp_params=molecular_fp_params,
                molecular_fp_count_vect=molecular_fp_count_vect,
            )
            d_reactions2, d_mol = compute_nodes_fingerprints(
                syngraph2,
                reaction_fingerprints,
                molecular_fingerprint,
                reaction_fp_params=reaction_fp_params,
                molecular_fp_params=molecular_fp_params,
                molecular_fp_count_vect=molecular_fp_count_vect,
            )
            reaction_similarity_matrix = build_similarity_matrix(
                d_reactions1, d_reactions2, reaction_similarity_name
            )
            nx_graphs = [
                translator(
                    "syngraph", s, "networkx", out_data_model="monopartite_reactions"
                )
                for s in [syngraph1, syngraph2]
            ]
            # The cost function uses the selected reaction fingerprints.
            node_subst_cost_partial = partial(
                node_subst_cost_matrix,
                reaction_similarity_matrix=reaction_similarity_matrix,
                molecule_similarity_matrix=None,
            )
            root_g1 = [n for n, d in nx_graphs[0].out_degree() if d == 0]
            root_g2 = [n for n, d in nx_graphs[1].out_degree() if d == 0]
            # The NetworkX GED is called
            ged = nx.graph_edit_distance(
                nx_graphs[0],
                nx_graphs[1],
                node_subst_cost=node_subst_cost_partial,
                roots=(root_g1[0], root_g2[0]),
            )

        elif (
            type(syngraph1) == type(syngraph2) and type(syngraph1) == BipartiteSynGraph
        ):
            d_reactions1, d_mol1 = compute_nodes_fingerprints(
                syngraph1,
                reaction_fingerprints,
                molecular_fingerprint,
                reaction_fp_params=reaction_fp_params,
                molecular_fp_params=molecular_fp_params,
                molecular_fp_count_vect=molecular_fp_count_vect,
            )
            d_reactions2, d_mol2 = compute_nodes_fingerprints(
                syngraph2,
                reaction_fingerprints,
                molecular_fingerprint,
                reaction_fp_params=reaction_fp_params,
                molecular_fp_params=molecular_fp_params,
                molecular_fp_count_vect=molecular_fp_count_vect,
            )
            reaction_similarity_matrix = build_similarity_matrix(
                d_reactions1, d_reactions2, reaction_similarity_name
            )
            molecule_similarity_matrix = build_similarity_matrix(
                d_mol1, d_mol2, molecular_similarity_name
            )
            nx_graphs = [
                translator("syngraph", s, "networkx", out_data_model="bipartite")
                for s in [syngraph1, syngraph2]
            ]
            # The cost function uses the selected reaction and molecular fingerprints and the selected similarity type.
            node_subst_cost_partial = partial(
                node_subst_cost_matrix,
                reaction_similarity_matrix=reaction_similarity_matrix,
                molecule_similarity_matrix=molecule_similarity_matrix,
            )
            # Retrieve the roots of the routes
            root_g1 = [n for n, d in nx_graphs[0].out_degree() if d == 0]
            root_g2 = [n for n, d in nx_graphs[1].out_degree() if d == 0]

            ged = nx.graph_edit_distance(
                nx_graphs[0],
                nx_graphs[1],
                node_subst_cost=node_subst_cost_partial,
                roots=(root_g1[0], root_g2[0]),
            )
=======
        """  # noqa: E501
        if isinstance(syngraph1, MonopartiteReacSynGraph) and isinstance(
            syngraph2, MonopartiteReacSynGraph
        ):
            reaction_similarity_matrix = self.precompute_reaction_similarity_matrix(
                syngraph1, syngraph2, ged_params
            )
            out_data_model = "monopartite_reactions"
>>>>>>> e5ff546a

            # The cost function uses the selected reaction fingerprints.
            node_subst_cost_partial = partial(
                node_subst_cost_matrix,
                reaction_similarity_matrix=reaction_similarity_matrix,
                molecule_similarity_matrix=None,
            )

        elif isinstance(syngraph1, BipartiteSynGraph) and isinstance(
            syngraph2, BipartiteSynGraph
        ):
            reaction_similarity_matrix = self.precompute_reaction_similarity_matrix(
                syngraph1,
                syngraph2,
                ged_params,
            )
            molecule_similarity_matrix = self.precompute_molecule_similarity_matrix(
                syngraph1, syngraph2, ged_params
            )
            out_data_model = "bipartite"

            # The cost function uses the selected reaction
            # and molecular fingerprints and the selected similarity type.
            node_subst_cost_partial = partial(
                node_subst_cost_matrix,
                reaction_similarity_matrix=reaction_similarity_matrix,
                molecule_similarity_matrix=molecule_similarity_matrix,
            )
        else:
            logger.error(
<<<<<<< HEAD
                f"Graph1 has type = {type(syngraph1)} \nGraph2 has type = {type(syngraph2)}. "
=======
                f"Graph1 has type = {type(syngraph1)}"
                f"Graph2 has type = {type(syngraph2)}. "
>>>>>>> e5ff546a
                f"The GED cannot be computed between graph of different types."
            )
            raise MismatchingGraph
        nx_graphs = [
            translator("syngraph", s, "networkx", out_data_model=out_data_model)
            for s in [syngraph1, syngraph2]
        ]
        # Retrieve the roots of the routes
        root_g1 = next(n for n, d in nx_graphs[0].out_degree() if d == 0)
        root_g2 = next(n for n, d in nx_graphs[1].out_degree() if d == 0)

        return nx.graph_edit_distance(
            nx_graphs[0],
            nx_graphs[1],
            node_subst_cost=node_subst_cost_partial,
            roots=(root_g1, root_g2),
        )

    @staticmethod
    def precompute_reaction_similarity_matrix(
        syngraph1: Union[MonopartiteReacSynGraph, BipartiteSynGraph],
        syngraph2: Union[MonopartiteReacSynGraph, BipartiteSynGraph],
        ged_params: ChemicalSimilarityParameters,
    ) -> pd.DataFrame:
        """To precompute the similarity matrix for ChemicalEquation nodes only"""
        d_reactions1 = get_reactions_fp_dict(
            syngraph1, ged_params.reaction_fingerprint, ged_params.reaction_fp_params
        )

        d_reactions2 = get_reactions_fp_dict(
            syngraph2, ged_params.reaction_fingerprint, ged_params.reaction_fp_params
        )

        return build_similarity_matrix(
            d_reactions1, d_reactions2, ged_params.reaction_similarity
        )

    @staticmethod
    def precompute_molecule_similarity_matrix(
        syngraph1: Union[MonopartiteReacSynGraph, BipartiteSynGraph],
        syngraph2: Union[MonopartiteReacSynGraph, BipartiteSynGraph],
        ged_params: ChemicalSimilarityParameters,
    ) -> pd.DataFrame:
        """To precompute the similarity matrix for ChemicalEquation nodes only"""
        d_mol1 = get_mol_fp_dict(
            syngraph1,
            ged_params.molecular_fingerprint,
            ged_params.molecular_fp_params,
            ged_params.molecular_fp_count_vect,
        )
        d_mol2 = get_mol_fp_dict(
            syngraph2,
            ged_params.molecular_fingerprint,
            ged_params.molecular_fp_params,
            ged_params.molecular_fp_count_vect,
        )

        return build_similarity_matrix(d_mol1, d_mol2, ged_params.reaction_similarity)


class GedNx(Ged):
    """Subclass for the calculation of the GED algorithm as implemented in NetworkX."""

    def compute_ged(
        self,
        syngraph1: Union[MonopartiteReacSynGraph, BipartiteSynGraph],
        syngraph2: Union[MonopartiteReacSynGraph, BipartiteSynGraph],
<<<<<<< HEAD
        reaction_fp: str,
        reaction_fp_params: dict,
        reaction_similarity_name: str,
        molecular_fingerprint: str,
        molecular_fp_params: dict,
        molecular_fp_count_vect: bool,
        molecular_similarity_name: str,
    ) -> float:
        """Takes two SynGraph instances, fingerprints and similarity methods for both molecules
        and reactions and returns the GED between the two graphs as computed by the GED algorithm in NetworkX.
        """
        if (
            type(syngraph1) == type(syngraph2)
            and type(syngraph1) == MonopartiteReacSynGraph
        ):
            nx_graphs = [
                translator(
                    "syngraph", s, "networkx", out_data_model="monopartite_reactions"
                )
                for s in [syngraph1, syngraph2]
            ]
            # The cost function uses the selected reaction fingerprints.
            node_subst_cost_partial = partial(
                node_subst_cost,
                reaction_fingerprints=reaction_fp,
                reaction_fp_params=reaction_fp_params,
                reaction_similarity_name=reaction_similarity_name,
                molecular_fingerprint=molecular_fingerprint,
                molecular_fp_params=molecular_fp_params,
                molecular_fp_count_vect=molecular_fp_count_vect,
                molecular_similarity_name=molecular_similarity_name,
            )
            root_g1 = [n for n, d in nx_graphs[0].out_degree() if d == 0]
            root_g2 = [n for n, d in nx_graphs[1].out_degree() if d == 0]

            ged = nx.graph_edit_distance(
                nx_graphs[0],
                nx_graphs[1],
                node_subst_cost=node_subst_cost_partial,
                roots=(root_g1[0], root_g2[0]),
            )

        elif (
            type(syngraph1) == type(syngraph2) and type(syngraph1) == BipartiteSynGraph
        ):
            nx_graphs = [
                translator("syngraph", s, "networkx", out_data_model="bipartite")
                for s in [syngraph1, syngraph2]
            ]
            # The cost function uses the selected reaction and molecular fingerprints and the selected similarity type.
            node_subst_cost_partial = partial(
                node_subst_cost,
                reaction_fingerprints=reaction_fp,
                reaction_fp_params=reaction_fp_params,
                reaction_similarity_name=reaction_similarity_name,
                molecular_fingerprint=molecular_fingerprint,
                molecular_fp_params=molecular_fp_params,
                molecular_fp_count_vect=molecular_fp_count_vect,
                molecular_similarity_name=molecular_similarity_name,
            )
            # Retrieve the roots of the routes
            root_g1 = [n for n, d in nx_graphs[0].out_degree() if d == 0]
            root_g2 = [n for n, d in nx_graphs[1].out_degree() if d == 0]

            ged = nx.graph_edit_distance(
                nx_graphs[0],
                nx_graphs[1],
                node_subst_cost=node_subst_cost_partial,
                roots=(root_g1[0], root_g2[0]),
            )

        else:
            logger.error(
                f"Graph1 has type = {type(syngraph1)} \nGraph2 has type = {type(syngraph2)}. "
=======
        ged_params: ChemicalSimilarityParameters,
    ) -> float:
        """Takes two SynGraph instances, fingerprints and similarity methods for both molecules
        and reactions and returns the GED between the two graphs as computed by the GED algorithm in NetworkX.
        """  # noqa: E501
        if isinstance(syngraph1, MonopartiteReacSynGraph) and isinstance(
            syngraph2, MonopartiteReacSynGraph
        ):
            out_data_model = "monopartite_reactions"

        elif isinstance(syngraph1, BipartiteSynGraph) and isinstance(
            syngraph2, BipartiteSynGraph
        ):
            out_data_model = "bipartite"

        else:
            logger.error(
                f"Graph1 has type = {type(syngraph1)} "
                f"Graph2 has type = {type(syngraph2)}. "
>>>>>>> e5ff546a
                f"The GED cannot be computed between graph of different types."
            )
            raise MismatchingGraph
        nx_graphs = [
            translator("syngraph", s, "networkx", out_data_model=out_data_model)
            for s in [syngraph1, syngraph2]
        ]
        # The cost function uses the selected reaction
        # and molecular fingerprints and the selected similarity type.
        node_subst_cost_partial = partial(
            node_subst_cost,
            reaction_fingerprints=ged_params.reaction_fingerprint,
            reaction_fp_params=ged_params.reaction_fp_params,
            reaction_similarity_name=ged_params.reaction_similarity,
            molecular_fingerprint=ged_params.molecular_fingerprint,
            molecular_fp_params=ged_params.molecular_fp_params,
            molecular_fp_count_vect=ged_params.molecular_fp_count_vect,
            molecular_similarity_name=ged_params.molecular_similarity_name,
        )
        # Retrieve the roots of the routes
        root_g1 = next(n for n, d in nx_graphs[0].out_degree if d == 0)
        root_g2 = next(n for n, d in nx_graphs[1].out_degree if d == 0)

        return nx.graph_edit_distance(
            nx_graphs[0],
            nx_graphs[1],
            node_subst_cost=node_subst_cost_partial,
            roots=(root_g1, root_g2),
        )


class GedFactory:
    """GED Factory to give access to the GED calculators.
<<<<<<< HEAD

    Attributes:
    -----------
    available_ged: a dictionary
        It maps the strings representing the 'name' of a GED algorithm to the correct Ged subclass
    """

=======

    Attributes:
    -----------
    available_ged: a dictionary
        It maps the strings representing the 'name' of a GED algorithm to the correct Ged subclass
    """  # noqa: E501

>>>>>>> e5ff546a
    available_ged = {
        "nx_ged": {
            "value": GedNx,
            "info": 'Standard NetworkX GED algorithm. The "root" argument is used',
        },
        "nx_ged_matrix": {
            "value": GedNxPrecomputedMatrix,
<<<<<<< HEAD
            "info": "Standard NetworkX GED algorithm. The distance matrix is computed in advance"
=======
            "info": "Standard NetworkX GED algorithm. "
            "The distance matrix is computed in advance"
>>>>>>> e5ff546a
            'and the "root" algorithm is used',
        },
        "nx_optimized_ged": {
            "value": GedOptNx,
            "info": "Optimized NetworkX GED algorithm",
        },
    }

    def select_ged(
        self,
        syngraph1,
        syngraph2,
        ged_method,
<<<<<<< HEAD
        reaction_fp,
        reaction_fp_params,
        reaction_similarity_name,
        molecular_fp,
        molecular_fp_params,
        molecular_fp_count_vect,
        molecular_similarity_name,
    ):
        if ged_method not in self.available_ged:
            logger.error(
                f"'{ged_method}' is invalid. Available algorithms are: {self.available_ged.keys()}"
=======
        ged_params: ChemicalSimilarityParameters,
        # reaction_fp,
        # reaction_fp_params,
        # reaction_similarity_name,
        # molecular_fp,
        # molecular_fp_params,
        # molecular_fp_count_vect,
        # molecular_similarity_name,
    ):
        if ged_method not in self.available_ged:
            logger.error(
                f"'{ged_method}' is invalid. "
                f"Available algorithms are: {self.available_ged.keys()}"
>>>>>>> e5ff546a
            )
            raise UnavailableGED

        selector = self.available_ged[ged_method]["value"]
<<<<<<< HEAD
        return selector().compute_ged(
            syngraph1,
            syngraph2,
            reaction_fp,
            reaction_fp_params,
            reaction_similarity_name,
            molecular_fp,
            molecular_fp_params,
            molecular_fp_count_vect,
            molecular_similarity_name,
        )
=======
        return selector().compute_ged(syngraph1, syngraph2, ged_params)
>>>>>>> e5ff546a


def graph_distance_factory(
    syngraph1: Union[MonopartiteReacSynGraph, BipartiteSynGraph],
    syngraph2: Union[MonopartiteReacSynGraph, BipartiteSynGraph],
    ged_method: str,
    ged_params: Union[dict, None] = None,
) -> float:
    """
    To compute the graph edit distance between 2 SynGraph objects

    Parameters:
    -----------
    syngraph1: Union[MonopartiteReacSynGraph, BipartiteSynGraph]
        One of the input graphs
    syngraph2: Union[MonopartiteReacSynGraph, BipartiteSynGraph]
        Another input graph
    ged_method: str
        The graph edit distance algorithm to be used
    ged_params: Union[dict, None]
        It contains the optional parameters for chemical similarity calculations, which are:
        (i) reaction_fp: a string corresponding to the type of fingerprints to be used for reactions
        (ii) reaction_fp_params: a dictionary with the optional parameters for computing reaction fingerprints
        (iii) reaction_similarity_name: a string corresponding to the similarity type to be used for reactions
        (iv) molecular_fp: a string corresponding to the type of fingerprints to be used for molecules
        (v) molecular_fp_params: a dictionary with the optional parameters for computing molecular fingerprints
        (vi) molecular_fp_count_vect: a boolean indicating whether 'GetCountFingerprint' should be used
        (vii) molecular_similarity_name: a string corresponding to the similarity type to be used for molecules
        If it is not provided, the default parameters are used (default None)

    Returns:
    ------
    ged: float
        The ged between the two input graphs

    Example:
    -------
    >>> graphs = json.loads(open('ibm_file.json').read())
    >>> syngraphs = [translator('ibm_retro', g, 'syngraph', out_data_model='bipartite') for g in graphs]
    >>> ged = graph_distance_factory(syngraphs[0], syngraphs[3], ged_method='nx_ged')
<<<<<<< HEAD
    """
=======
    """  # noqa: E501
    params = set_chemical_similarity_parameters(ged_params)
    ged_calculator = GedFactory()
    return ged_calculator.select_ged(syngraph1, syngraph2, ged_method, params)

>>>>>>> e5ff546a

def set_chemical_similarity_parameters(
    ged_params: dict,
) -> ChemicalSimilarityParameters:
    """To set the instance of ChemicalSimilarityParameters
    with the desired parameters"""
    params = ChemicalSimilarityParameters()
    if ged_params is None:
<<<<<<< HEAD
        ged_params = {}

    reaction_fp = ged_params.get("reaction_fp", settings.GED.reaction_fp)
    reaction_fp_params = ged_params.get(
        "reaction_fp_params", settings.GED.reaction_fp_params
    )
    reaction_similarity_name = ged_params.get(
        "reaction_similarity_name", settings.GED.reaction_similarity_name
    )
    molecular_fp = ged_params.get("molecular_fp", settings.GED.molecular_fp)
    molecular_fp_params = ged_params.get(
        "molecular_fp_params", settings.GED.molecular_fp_params
    )
    molecular_fp_count_vect = ged_params.get(
        "molecular_fp_count_vect", settings.GED.molecular_fp_count_vect
    )
    molecular_similarity_name = ged_params.get(
        "molecular_similarity_name", settings.GED.molecular_similarity_name
    )

    ged_calculator = GedFactory()
    return ged_calculator.select_ged(
        syngraph1,
        syngraph2,
        ged_method,
        reaction_fp,
        reaction_fp_params,
        reaction_similarity_name,
        molecular_fp,
        molecular_fp_params,
        molecular_fp_count_vect,
        molecular_similarity_name,
    )
=======
        return params
    params.reaction_fingerprint = ged_params.get(
        "reaction_fp", settings.GED.reaction_fp
    )
    params.reaction_fp_params = ged_params.get(
        "reaction_fp_params", settings.GED.reaction_fp_params
    )
    params.reaction_similarity_name = ged_params.get(
        "reaction_similarity_name", settings.GED.reaction_similarity_name
    )
    params.molecular_fingerprint = ged_params.get(
        "molecular_fp", settings.GED.molecular_fp
    )
    params.molecular_fp_params = ged_params.get(
        "molecular_fp_params", settings.GED.molecular_fp_params
    )
    params.molecular_fp_count_vect = ged_params.get(
        "molecular_fp_count_vect", settings.GED.molecular_fp_count_vect
    )
    params.molecular_similarity_name = ged_params.get(
        "molecular_similarity_name", settings.GED.molecular_similarity_name
    )
    return params
>>>>>>> e5ff546a


# COST FUNCTIONS
def node_subst_cost_matrix(
<<<<<<< HEAD
    node1, node2, reaction_similarity_matrix, molecule_similarity_matrix
):
    """To compute the cost of substituting ona node with another, based on the pre-computed similarity matrices.
    The more different the nodes, the higher the cost.


    """
    # The correct similarity matrix is used based on the node types
    if (
        type(node1["properties"]["node_type"]) == ChemicalEquation
        and type(node2["properties"]["node_type"]) == ChemicalEquation
=======
    node1,
    node2,
    reaction_similarity_matrix: pd.DataFrame,
    molecule_similarity_matrix: Union[pd.DataFrame, None],
):
    """To compute the cost of substituting ona node with another, based on the pre-computed similarity matrices.
    The more different the nodes, the higher the cost.
    """  # noqa: E501
    # The correct similarity matrix is used based on the node types
    if isinstance(node1["properties"]["node_type"], ChemicalEquation) and isinstance(
        node2["properties"]["node_type"], ChemicalEquation
>>>>>>> e5ff546a
    ):
        similarity = reaction_similarity_matrix.loc[
            node2["properties"]["node_type"].uid, node1["properties"]["node_type"].uid
        ]
        return 1.0 - similarity

<<<<<<< HEAD
    elif (
        type(node1["properties"]["node_type"]) == Molecule
        and type(node2["properties"]["node_type"]) == Molecule
=======
    elif isinstance(node1["properties"]["node_type"], Molecule) and isinstance(
        node2["properties"]["node_type"], Molecule
>>>>>>> e5ff546a
    ):
        similarity = molecule_similarity_matrix.loc[
            node2["properties"]["node_type"].uid, node1["properties"]["node_type"].uid
        ]
        return 1.0 - similarity

    else:
        return 1.0


def node_subst_cost(
    node1,
    node2,
    reaction_fingerprints,
    reaction_fp_params,
    reaction_similarity_name,
    molecular_fingerprint,
    molecular_fp_params,
    molecular_fp_count_vect,
    molecular_similarity_name,
) -> float:
    """To compute the cost of substituting one node with another, based on the selected fingerprints/similarity.
    The more different the nodes, the higher the cost.

    Returns:
    ---------
    cost: float
        The cost of the substitution (between 0 and 1)
<<<<<<< HEAD
    """
    # If both nodes are of the type 'ChemicalEquation', their Tanimoto similarity is computed
    if (
        type(node1["properties"]["node_type"]) == ChemicalEquation
        and type(node2["properties"]["node_type"]) == ChemicalEquation
    ):
        rdrxn1 = node1["properties"]["node_type"].rdrxn
        rdrxn2 = node2["properties"]["node_type"].rdrxn
        fp1 = compute_reaction_fingerprint(
            rdrxn1, fp_name=reaction_fingerprints, params=reaction_fp_params
        )
        fp2 = compute_reaction_fingerprint(
            rdrxn2, fp_name=reaction_fingerprints, params=reaction_fp_params
        )
        tanimoto = compute_similarity(
            fp1, fp2, similarity_name=reaction_similarity_name
        )
        return 1.0 - tanimoto

    elif (
        type(node1["properties"]["node_type"]) == Molecule
        and type(node2["properties"]["node_type"]) == Molecule
    ):
        rdmol1 = node1["properties"]["node_type"].rdmol
        rdmol2 = node2["properties"]["node_type"].rdmol
        fp1 = compute_mol_fingerprint(
            rdmol1,
            fp_name=molecular_fingerprint,
            parameters=molecular_fp_params,
            count_fp_vector=molecular_fp_count_vect,
        )
        fp2 = compute_mol_fingerprint(
            rdmol2,
            fp_name=molecular_fingerprint,
            parameters=molecular_fp_params,
            count_fp_vector=molecular_fp_count_vect,
        )
        tanimoto = compute_similarity(
            fp1, fp2, similarity_name=molecular_similarity_name
        )
        return 1.0 - tanimoto

=======
    """  # noqa: E501
    # If both nodes are ChemicalEquation, their similarity is computed
    if isinstance(node1["properties"]["node_type"], ChemicalEquation) and isinstance(
        node2["properties"]["node_type"], ChemicalEquation
    ):
        return get_reaction_similarity(
            node1["properties"]["node_type"].rdrxn,
            node2["properties"]["node_type"].rdrxn,
            reaction_fingerprints,
            reaction_fp_params,
            reaction_similarity_name,
        )
    # if both nodes are MoleculeEquation, their similarity is computed
    elif isinstance(node1["properties"]["node_type"], Molecule) and isinstance(
        node2["properties"]["node_type"], Molecule
    ):
        return get_molecular_similarity(
            node1["properties"]["node_type"].rdmol,
            node2["properties"]["node_type"].rdmol,
            molecular_fingerprint,
            molecular_fp_params,
            molecular_similarity_name,
            molecular_fp_count_vect,
        )
    # if the two nodes are of different types, the maximum diversity is returned
>>>>>>> e5ff546a
    else:
        return 1.0


<<<<<<< HEAD
def compute_nodes_fingerprints(
    syngraph: Union[MonopartiteReacSynGraph, BipartiteSynGraph],
    reaction_fingerprints: str,
    molecular_fingerprint: str,
    reaction_fp_params=DEFAULT_GED["reaction_fp_params"]["value"],
    molecular_fp_params=DEFAULT_GED["molecular_fp_params"]["value"],
    molecular_fp_count_vect=DEFAULT_GED["molecular_fp_count_vect"]["value"],
) -> Tuple[dict, dict]:
    """
    To create two dictionaries, whose keys are the hashes of the SynGraph nodes and the values their fingerprints.

    Parameters:
    ------------
    syngraph: Union[MonopartiteReacSynGraph, BipartiteSynGraph]
        The graph object for whose nodes fingerprints should be computed
    reaction_fingerprints: str
        The selected type of reaction fingerprint
    molecular_fingerprint: str
        The selected type of molecular fingerprint
    reaction_fp_params: dict
        The optional parameters for computing reaction fingerprints
=======
def get_reaction_similarity(
    rdrxn1: cif.rdChemReactions,
    rdrxn2: cif.rdChemReactions,
    reaction_fingerprint,
    reaction_fp_params,
    reaction_similarity,
) -> float:
    """To compute the similarity between two reactions"""
    fp1 = compute_reaction_fingerprint(
        rdrxn1,
        fp_name=reaction_fingerprint,
        params=reaction_fp_params,
    )
    fp2 = compute_reaction_fingerprint(
        rdrxn2,
        fp_name=reaction_fingerprint,
        params=reaction_fp_params,
    )
    similarity = compute_similarity(fp1, fp2, similarity_name=reaction_similarity)
    return 1.0 - similarity


def get_molecular_similarity(
    rdmol1: cif.rdChemReactions,
    rdmol2: cif.rdChemReactions,
    molecular_fingerprint,
    molecular_fp_params,
    molecular_similarity_name,
    molecular_fp_count_vect,
) -> float:
    """To compute the similarity between two molecules"""
    fp1 = compute_mol_fingerprint(
        rdmol1,
        fp_name=molecular_fingerprint,
        parameters=molecular_fp_params,
        count_fp_vector=molecular_fp_count_vect,
    )
    fp2 = compute_mol_fingerprint(
        rdmol2,
        fp_name=molecular_fingerprint,
        parameters=molecular_fp_params,
        count_fp_vector=molecular_fp_count_vect,
    )
    similarity = compute_similarity(fp1, fp2, similarity_name=molecular_similarity_name)
    return 1.0 - similarity


def get_mol_fp_dict(
    syngraph: BipartiteSynGraph,
    molecular_fingerprint: str,
    molecular_fp_params=DEFAULT_GED["molecular_fp_params"]["value"],
    molecular_fp_count_vect=DEFAULT_GED["molecular_fp_count_vect"]["value"],
) -> dict:
    """
    To build a dictionary, whose keys are the hashes of the Molecule nodes in a SynGraph and the values their fingerprints.

    Parameters:
    ------------
    syngraph: BipartiteSynGraph
        The graph object for whose nodes fingerprints should be computed
    molecular_fingerprint: str
        The selected type of molecular fingerprint
>>>>>>> e5ff546a
    molecular_fp_params: dict
        The optional parameters for computing molecular fingerprints
    molecular_fp_count_vect: bool
        Whether 'GetCountFingerprint' should be used

    Returns:
    ----------
<<<<<<< HEAD
    Tuple[dict, dict]:
        reaction_nodes_fingerprints: dict
            The fingerprints of the ChemicalEquation nodes
        molecule_node_fingerprints: dict
            The fingerprints of the Molecule nodes
    """
    reaction_nodes_fingerprints = {}
    molecule_node_fingerprints = {}

    for r, connections in syngraph.graph.items():
        if type(r) == ChemicalEquation:
            if r.uid not in reaction_nodes_fingerprints:
                reaction_nodes_fingerprints[r.uid] = compute_reaction_fingerprint(
                    r.rdrxn, fp_name=reaction_fingerprints, params=reaction_fp_params
                )
        elif r.uid not in molecule_node_fingerprints:
            molecule_node_fingerprints[r.uid] = compute_mol_fingerprint(
                r.rdmol,
                fp_name=molecular_fingerprint,
                parameters=molecular_fp_params,
                count_fp_vector=molecular_fp_count_vect,
            )

        for c in connections:
            if type(c) == ChemicalEquation:
                if c.uid not in reaction_nodes_fingerprints:
                    reaction_nodes_fingerprints[c.uid] = compute_reaction_fingerprint(
                        c.rdrxn,
                        fp_name=reaction_fingerprints,
                        params=reaction_fp_params,
                    )
            elif c.uid not in molecule_node_fingerprints:
                molecule_node_fingerprints[c.uid] = compute_mol_fingerprint(
                    c.rdmol,
                    fp_name=molecular_fingerprint,
                    parameters=molecular_fp_params,
                    count_fp_vector=molecular_fp_count_vect,
                )
    return reaction_nodes_fingerprints, molecule_node_fingerprints


def build_similarity_matrix(
    d_fingerprints1: dict,
    d_fingerprints2: dict,
    similarity_name: str = settings.GED.molecular_similarity_name,
) -> pd.DataFrame:
    """
    To build the similarity matrix between two routes with the selected method.

    Parameters:
    ------------
    d_fingerprints1: dict
        The fingerprint of the first graph to be considered in the form {hash: fingerprints}
    d_fingerprints2: dict
        The fingerprint of the second graph to be considered in the form {hash: fingerprints}
    similarity_name: str
        The similarity method to be used

    Returns:
    ---------
    matrix: pd.DataFrame
        a pandas dataframe (n nodes in graph1) x (n nodes in graph2) containing the similarity values
=======
    molecule_node_fingerprints: dict
        The fingerprints of the Molecule nodes
    """  # noqa: E501

    molecules = get_molecule_nodes(syngraph)

    return {
        mol.uid: compute_mol_fingerprint(
            mol.rdmol,
            molecular_fingerprint,
            molecular_fp_params,
            molecular_fp_count_vect,
        )
        for mol in molecules
    }


def get_reactions_fp_dict(
    syngraph: Union[MonopartiteReacSynGraph, BipartiteSynGraph],
    reaction_fingerprints: str,
    reaction_fp_params=DEFAULT_GED["reaction_fp_params"]["value"],
) -> dict:
    """
    To build a dictionary, whose keys are the hashes of the ChemicalEquation nodes in a SynGraph and the values their fingerprints.

    Parameters:
    ------------
    syngraph: Union[MonopartiteReacSynGraph, BipartiteSynGraph]
        The graph object for whose nodes fingerprints should be computed
    reaction_fingerprints: str
        The selected type of reaction fingerprint
    reaction_fp_params: dict
        The optional parameters for computing reaction fingerprints


    Returns:
    ----------
    reaction_node_fingerprints: dict
        The fingerprints of the ChemicalEquation nodes
    """  # noqa: E501
    reactions = get_chemical_equation_nodes(syngraph)
    return {
        ce.uid: compute_reaction_fingerprint(
            ce.rdrxn, reaction_fingerprints, reaction_fp_params
        )
        for ce in reactions
    }


def get_chemical_equation_nodes(
    syngraph: Union[MonopartiteReacSynGraph, BipartiteSynGraph]
) -> set:
    """To extract all ChemicalEquation nodes from a SynGraph"""
    reactions = set()
    for parent, children in syngraph.graph.items():
        if isinstance(parent, ChemicalEquation):
            reactions.add(parent)
            [
                reactions.add(child)
                for child in children
                if isinstance(child, ChemicalEquation)
            ]
    return reactions


def get_molecule_nodes(syngraph: BipartiteSynGraph) -> set:
    """To extract all Molecule nodes from a SynGraph"""
    molecules = set()
    for parent, children in syngraph.graph.items():
        if isinstance(parent, Molecule):
            molecules.add(parent)
            [molecules.add(child) for child in children if isinstance(child, Molecule)]
    return molecules


def build_similarity_matrix(
    d_fingerprints1: dict,
    d_fingerprints2: dict,
    similarity_name: str = settings.GED.molecular_similarity_name,
) -> pd.DataFrame:
>>>>>>> e5ff546a
    """
    To build the similarity matrix between two routes with the selected method.

    Parameters:
    ------------
    d_fingerprints1: dict
        The fingerprint of the first graph to be considered in the form {hash: fingerprints}
    d_fingerprints2: dict
        The fingerprint of the second graph to be considered in the form {hash: fingerprints}
    similarity_name: str
        The similarity method to be used

    Returns:
    ---------
    matrix: pd.DataFrame
        a pandas dataframe (n nodes in graph1) x (n nodes in graph2) containing the similarity values
    """  # noqa: E501
    columns = list(d_fingerprints1.keys())
    rows = list(d_fingerprints2.keys())
    matrix = pd.DataFrame(
        np.zeros((len(rows), len(columns))), columns=columns, index=rows
    )

    for h1, fp1 in d_fingerprints1.items():
        for h2, fp2 in d_fingerprints2.items():
            if matrix.loc[h2, h1] == 0:
                sim = compute_similarity(fp1, fp2, similarity_name=similarity_name)
                matrix.loc[h2, h1] = sim
    return matrix


def compute_distance_matrix(
    syngraphs: List[Union[MonopartiteReacSynGraph, BipartiteSynGraph]],
    ged_method: str,
    ged_params: Union[dict, None] = None,
    parallelization: bool = False,
    n_cpu=settings.GED.n_cpu,
) -> pd.DataFrame:
<<<<<<< HEAD
    """
    To compute the distance matrix of a set of routes.

    Parameters:
    -----------
    syngraphs: List[Union[MonopartiteReacSynGraph, BipartiteSynGraph]]
        The routes for which the distance matrix must be computed
    ged_method: str
        The graph edit distance method to be used
    ged_params: Optional[Union[dict, None]]
        The dictionary containing the parameters for fingerprints and similarity calculations; if it is not provided,
        the default values are used (default None)
    parallelization: Optional[bool]
        Whether parallelization should be used (default False)
    n_cpu: Optional[int]
        If parallelization is activated, it indicates the number of CPUs to be used (default 8)

    Returns:
    --------
    matrix: a pandas DataFrame
        The distance matrix, with dimensions (n routes x n routes), with the graph distances

    Example:
    --------
    >>> graph = json.loads(open('az_file.json').read())
    >>> mp_syngraphs = [translator('az_retro', g, 'syngraph', out_data_model='monopartite_reactions') for g in graph]
    >>> m = compute_distance_matrix(mp_syngraphs, ged_method='nx_ged')
=======
>>>>>>> e5ff546a
    """
    To compute the distance matrix of a set of routes.

    Parameters:
    -----------
    syngraphs: List[Union[MonopartiteReacSynGraph, BipartiteSynGraph]]
        The routes for which the distance matrix must be computed
    ged_method: str
        The graph edit distance method to be used
    ged_params: Optional[Union[dict, None]]
        The dictionary containing the parameters for fingerprints and similarity calculations; if it is not provided,
        the default values are used (default None)
    parallelization: Optional[bool]
        Whether parallelization should be used (default False)
    n_cpu: Optional[int]
        If parallelization is activated, it indicates the number of CPUs to be used (default 8)

    Returns:
    --------
    matrix: a pandas DataFrame
        The distance matrix, with dimensions (n routes x n routes), with the graph distances

    Example:
    --------
    >>> graph = json.loads(open('az_file.json').read())
    >>> mp_syngraphs = [translator('az_retro', g, 'syngraph', out_data_model='monopartite_reactions') for g in graph]
    >>> m = compute_distance_matrix(mp_syngraphs, ged_method='nx_ged')
    """  # noqa: E501

    if len(syngraphs) < 2:
        logger.error(
<<<<<<< HEAD
            "Less than 2 routes were found: it is not possible to compute the distance matrix"
=======
            "Less than 2 routes were found: "
            "it is not possible to compute the distance matrix"
>>>>>>> e5ff546a
        )
        raise TooFewRoutes

    # Calculation with parallelization
    if parallelization:
<<<<<<< HEAD
        results = []
        pool = mp.Pool(n_cpu)
        for i in routes:
            in_routes = [(i, j, syngraphs[i], syngraphs[j]) for j in routes if j >= i]
            results.append(
                pool.starmap(
                    parallel_matrix_calculations,
                    [(tup, ged_method, ged_params) for tup in in_routes],
                )
            )
        pool.close()

        for result in results:
            for t in result:
                matrix.loc[t[1], t[0]] = t[2]
                matrix.loc[t[0], t[1]] = t[2]

    # Calculation without parallelization
    else:
        for i in routes:
            for j in routes:
                if j >= i:
                    sim = graph_distance_factory(
                        syngraphs[i],
                        syngraphs[j],
                        ged_method=ged_method,
                        ged_params=ged_params,
                    )
                    matrix.loc[j, i] = sim
                    matrix.loc[i, j] = sim
    return matrix


def parallel_matrix_calculations(
    data: tuple, ged_method: str, ged_params: dict
) -> tuple:
    """
    To compute the distance matrix elements in a fashion suitable for parallel computation.

    Parameters:
    -----------
    data: tuple
        It contains the two indices and the two routes for computing an element of the distance matrix
        (i, j, route1, route2)
    ged_method: str
        The graph edit distance method to be used
    ged_params: dict
        The optional parameters for the ged calculation

    Returns:
    --------
    i, j, sim: tuple
            Two indices of the matrix and the relative distance value
=======
        matrix = setup_parallel_calculation(syngraphs, n_cpu, ged_method, ged_params)

    else:
        n_routes = len(syngraphs)
        matrix = pd.DataFrame(columns=range(n_routes), index=range(n_routes))
        for i in range(n_routes):
            for j in range(i, n_routes):
                sim = graph_distance_factory(
                    syngraphs[i],
                    syngraphs[j],
                    ged_method=ged_method,
                    ged_params=ged_params,
                )
                matrix.loc[j, i] = sim
                matrix.loc[i, j] = sim
    return matrix


def setup_parallel_calculation(
    syngraphs: list, n_cpu: int, ged_method: str, ged_params: dict
) -> pd.DataFrame:
    """To setup the matrix calculation with parallelization"""
    routes_range = range(len(syngraphs))

    results = []
    pool = mp.Pool(n_cpu)
    for i in routes_range:
        in_routes = [(i, j, syngraphs[i], syngraphs[j]) for j in routes_range if j >= i]
        results.append(
            pool.starmap(
                parallel_matrix_calculations,
                [(tup, ged_method, ged_params) for tup in in_routes],
            )
        )
    pool.close()
    return build_ged_matrix(results, routes_range)


def parallel_matrix_calculations(
    data: tuple, ged_method: str, ged_params: dict
) -> tuple:
>>>>>>> e5ff546a
    """
    To compute the distance matrix elements in a fashion suitable for parallel computation.

    Parameters:
    -----------
    data: tuple
        It contains the two indices and the two routes for computing an element of the distance matrix
        (i, j, route1, route2)
    ged_method: str
        The graph edit distance method to be used
    ged_params: dict
        The optional parameters for the ged calculation

    Returns:
    --------
    i, j, sim: tuple
            Two indices of the matrix and the relative distance value
    """  # noqa: E501
    (i, j, r1, r2) = data
    sim = graph_distance_factory(r1, r2, ged_method=ged_method, ged_params=ged_params)
    return i, j, sim


<<<<<<< HEAD
def get_available_ged_algorithms():
=======
def build_ged_matrix(results: list, routes_range: range) -> pd.DataFrame:
    """To build the distance matrix from a list of lists"""
    matrix = pd.DataFrame(columns=routes_range, index=routes_range)
    for result in results:
        for t in result:
            matrix.loc[t[1], t[0]] = t[2]
            matrix.loc[t[0], t[1]] = t[2]
    return matrix


# Helper functions
def get_available_ged_algorithms() -> dict:
>>>>>>> e5ff546a
    """Returns a dictionary with the available GED algorithms and some info"""
    return {
        f: additional_info["info"]
        for f, additional_info in GedFactory.available_ged.items()
    }


<<<<<<< HEAD
def get_ged_default_parameters():
=======
def get_ged_default_parameters() -> dict:
>>>>>>> e5ff546a
    """Returns a dictionary with the default parameters used in GED calculation"""
    return {f: additional_info["info"] for f, additional_info in DEFAULT_GED.items()}


<<<<<<< HEAD
def get_ged_parameters():
=======
def get_ged_parameters() -> dict:
    """Returns a dictionary with the default parameters used in GED calculations"""
>>>>>>> e5ff546a
    return {
        f: additional_info["general_info"] for f, additional_info in DEFAULT_GED.items()
    }<|MERGE_RESOLUTION|>--- conflicted
+++ resolved
@@ -2,11 +2,7 @@
 import multiprocessing as mp
 from dataclasses import dataclass
 from functools import partial
-<<<<<<< HEAD
-from typing import List, Tuple, Union
-=======
 from typing import List, Union
->>>>>>> e5ff546a
 
 import networkx as nx
 import numpy as np
@@ -40,30 +36,14 @@
 
 
 class UnavailableGED(GraphDistanceError):
-<<<<<<< HEAD
-    """Raised if the selected method to compute the graph distance is not among the available ones."""
-=======
     """Raised if the selected method to compute
     the graph distance is not among the available ones."""
->>>>>>> e5ff546a
 
     pass
 
 
 class MismatchingGraph(GraphDistanceError):
     """Raised if the input graphs are of different types"""
-<<<<<<< HEAD
-
-    pass
-
-
-class TooFewRoutes(GraphDistanceError):
-    """Raised if fewer than 2 routes are passed when computing the distance matrix"""
-
-    pass
-
-
-=======
 
     pass
 
@@ -85,7 +65,6 @@
     molecular_similarity_name: str = settings.GED.molecular_similarity_name
 
 
->>>>>>> e5ff546a
 class Ged(metaclass=abc.ABCMeta):
     """Abstract class for Ged calculators."""
 
@@ -94,17 +73,7 @@
         self,
         syngraph1: Union[MonopartiteReacSynGraph, BipartiteSynGraph],
         syngraph2: Union[MonopartiteReacSynGraph, BipartiteSynGraph],
-<<<<<<< HEAD
-        reaction_fp: str,
-        reaction_fp_params: dict,
-        reaction_similarity_name: str,
-        molecular_fp: str,
-        molecular_fp_params: dict,
-        molecular_fp_count_vect: bool,
-        molecular_similarity_name: str,
-=======
         ged_params: ChemicalSimilarityParameters,
->>>>>>> e5ff546a
     ) -> float:
         """
         To calculate the Graph Edit Distance for a pair of graphs.
@@ -115,25 +84,8 @@
             The first graph
         syngraph2: Union[MonopartiteReacSynGraph, BipartiteSynGraph]
             The second graph
-<<<<<<< HEAD
-        reaction_fp: str
-            The reaction fingerprints should be used
-        reaction_fp_params: dict
-            The parameters for the reaction fingerprints
-        reaction_similarity_name: str
-            The method to be used to compute the similarity between reactions
-        molecular_fp: str
-            The molecular fingerprints to be used
-        molecular_fp_params: dict
-            The parameters for the molecular fingerprints
-        molecular_fp_count_vect: bool
-            Whether GetCountFingerprint should be used for the molecular fingerprints
-        molecular_similarity_name: str
-            The method should be used to compute the similarity between molecules
-=======
         ged_params: ChemicalSimilarityParameters
             It contains the parameters to be used in the chemical similarity calculation
->>>>>>> e5ff546a
 
         Returns:
         ---------
@@ -144,82 +96,13 @@
 
 
 class GedOptNx(Ged):
-<<<<<<< HEAD
-    """Subclass for the calculation of the optimized GED algorithm as implemented in NetworkX."""
-=======
     """Subclass for the calculation of the
     optimized GED algorithm as implemented in NetworkX."""
->>>>>>> e5ff546a
 
     def compute_ged(
         self,
         syngraph1: Union[MonopartiteReacSynGraph, BipartiteSynGraph],
         syngraph2: Union[MonopartiteReacSynGraph, BipartiteSynGraph],
-<<<<<<< HEAD
-        reaction_fp: str,
-        reaction_fp_params: dict,
-        reaction_similarity_name: str,
-        molecular_fingerprint: str,
-        molecular_fp_params: dict,
-        molecular_fp_count_vect: bool,
-        molecular_similarity_name: str,
-    ) -> float:
-        """Takes two SynGraph instances, fingerprints and similarity methods for both molecules
-        and reactions and returns the GED between the two graphs as computed by the optmized GED algorithm in
-        NetworkX."""
-        if (
-            type(syngraph1) == type(syngraph2)
-            and type(syngraph1) == MonopartiteReacSynGraph
-        ):
-            nx_graphs = [
-                translator(
-                    "syngraph", s, "networkx", out_data_model="monopartite_reactions"
-                )
-                for s in [syngraph1, syngraph2]
-            ]
-            # The cost function uses the selected reaction fingerprints.
-            node_subst_cost_partial = partial(
-                node_subst_cost,
-                reaction_fingerprints=reaction_fp,
-                reaction_similarity_name=reaction_similarity_name,
-                reaction_fp_params=reaction_fp_params,
-                molecular_fingerprint=molecular_fingerprint,
-                molecular_fp_params=molecular_fp_params,
-                molecular_fp_count_vect=molecular_fp_count_vect,
-                molecular_similarity_name=molecular_similarity_name,
-            )
-            # The NetworkX GED is called
-            opt_ged = nx.optimize_graph_edit_distance(
-                nx_graphs[0], nx_graphs[1], node_subst_cost=node_subst_cost_partial
-            )
-
-        elif (
-            type(syngraph1) == type(syngraph2) and type(syngraph1) == BipartiteSynGraph
-        ):
-            nx_graphs = [
-                translator("syngraph", s, "networkx", out_data_model="bipartite")
-                for s in [syngraph1, syngraph2]
-            ]
-            # The cost function uses the selected reaction and molecular fingerprints and the selected similarity type.
-            node_subst_cost_partial = partial(
-                node_subst_cost,
-                reaction_fingerprints=reaction_fp,
-                reaction_fp_params=reaction_fp_params,
-                reaction_similarity_name=reaction_similarity_name,
-                molecular_fingerprint=molecular_fingerprint,
-                molecular_fp_params=molecular_fp_params,
-                molecular_fp_count_vect=molecular_fp_count_vect,
-                molecular_similarity_name=molecular_similarity_name,
-            )
-
-            opt_ged = nx.optimize_graph_edit_distance(
-                nx_graphs[0], nx_graphs[1], node_subst_cost=node_subst_cost_partial
-            )
-
-        else:
-            logger.error(
-                f"Graph1 has type = {type(syngraph1)} \nGraph2 has type = {type(syngraph2)}. "
-=======
         ged_params: ChemicalSimilarityParameters,
     ) -> float:
         """Takes two SynGraph instances, fingerprints and similarity methods for both molecules
@@ -239,7 +122,6 @@
             logger.error(
                 f"Graph1 has type = {type(syngraph1)}"
                 f"Graph2 has type = {type(syngraph2)}. "
->>>>>>> e5ff546a
                 f"The GED cannot be computed between graph of different types."
             )
             raise MismatchingGraph
@@ -271,124 +153,17 @@
 
 class GedNxPrecomputedMatrix(Ged):
     """Subclass for the calculation of the GED algorithm as implemented in NetworkX; the chemical similarity between
-<<<<<<< HEAD
-    nodes is precomputed."""
-=======
     nodes is precomputed."""  # noqa: E501
->>>>>>> e5ff546a
 
     def compute_ged(
         self,
         syngraph1: Union[MonopartiteReacSynGraph, BipartiteSynGraph],
         syngraph2: Union[MonopartiteReacSynGraph, BipartiteSynGraph],
-<<<<<<< HEAD
-        reaction_fingerprints: str,
-        reaction_fp_params: dict,
-        reaction_similarity_name: str,
-        molecular_fingerprint: str,
-        molecular_fp_params: dict,
-        molecular_fp_count_vect: bool,
-        molecular_similarity_name: str,
-=======
         ged_params: ChemicalSimilarityParameters,
->>>>>>> e5ff546a
     ) -> float:
         """Takes two SynGraph instances, fingerprints and similarity methods for both molecules
         and reactions and returns the GED between the two graphs as computed by the GED algorithm in NetworkX.
         The similarity matrix between nodes in the involved graphs is precomputed.
-<<<<<<< HEAD
-        """
-        if (
-            type(syngraph1) == type(syngraph2)
-            and type(syngraph1) == MonopartiteReacSynGraph
-        ):
-            d_reactions1, d_mol = compute_nodes_fingerprints(
-                syngraph1,
-                reaction_fingerprints,
-                molecular_fingerprint,
-                reaction_fp_params=reaction_fp_params,
-                molecular_fp_params=molecular_fp_params,
-                molecular_fp_count_vect=molecular_fp_count_vect,
-            )
-            d_reactions2, d_mol = compute_nodes_fingerprints(
-                syngraph2,
-                reaction_fingerprints,
-                molecular_fingerprint,
-                reaction_fp_params=reaction_fp_params,
-                molecular_fp_params=molecular_fp_params,
-                molecular_fp_count_vect=molecular_fp_count_vect,
-            )
-            reaction_similarity_matrix = build_similarity_matrix(
-                d_reactions1, d_reactions2, reaction_similarity_name
-            )
-            nx_graphs = [
-                translator(
-                    "syngraph", s, "networkx", out_data_model="monopartite_reactions"
-                )
-                for s in [syngraph1, syngraph2]
-            ]
-            # The cost function uses the selected reaction fingerprints.
-            node_subst_cost_partial = partial(
-                node_subst_cost_matrix,
-                reaction_similarity_matrix=reaction_similarity_matrix,
-                molecule_similarity_matrix=None,
-            )
-            root_g1 = [n for n, d in nx_graphs[0].out_degree() if d == 0]
-            root_g2 = [n for n, d in nx_graphs[1].out_degree() if d == 0]
-            # The NetworkX GED is called
-            ged = nx.graph_edit_distance(
-                nx_graphs[0],
-                nx_graphs[1],
-                node_subst_cost=node_subst_cost_partial,
-                roots=(root_g1[0], root_g2[0]),
-            )
-
-        elif (
-            type(syngraph1) == type(syngraph2) and type(syngraph1) == BipartiteSynGraph
-        ):
-            d_reactions1, d_mol1 = compute_nodes_fingerprints(
-                syngraph1,
-                reaction_fingerprints,
-                molecular_fingerprint,
-                reaction_fp_params=reaction_fp_params,
-                molecular_fp_params=molecular_fp_params,
-                molecular_fp_count_vect=molecular_fp_count_vect,
-            )
-            d_reactions2, d_mol2 = compute_nodes_fingerprints(
-                syngraph2,
-                reaction_fingerprints,
-                molecular_fingerprint,
-                reaction_fp_params=reaction_fp_params,
-                molecular_fp_params=molecular_fp_params,
-                molecular_fp_count_vect=molecular_fp_count_vect,
-            )
-            reaction_similarity_matrix = build_similarity_matrix(
-                d_reactions1, d_reactions2, reaction_similarity_name
-            )
-            molecule_similarity_matrix = build_similarity_matrix(
-                d_mol1, d_mol2, molecular_similarity_name
-            )
-            nx_graphs = [
-                translator("syngraph", s, "networkx", out_data_model="bipartite")
-                for s in [syngraph1, syngraph2]
-            ]
-            # The cost function uses the selected reaction and molecular fingerprints and the selected similarity type.
-            node_subst_cost_partial = partial(
-                node_subst_cost_matrix,
-                reaction_similarity_matrix=reaction_similarity_matrix,
-                molecule_similarity_matrix=molecule_similarity_matrix,
-            )
-            # Retrieve the roots of the routes
-            root_g1 = [n for n, d in nx_graphs[0].out_degree() if d == 0]
-            root_g2 = [n for n, d in nx_graphs[1].out_degree() if d == 0]
-
-            ged = nx.graph_edit_distance(
-                nx_graphs[0],
-                nx_graphs[1],
-                node_subst_cost=node_subst_cost_partial,
-                roots=(root_g1[0], root_g2[0]),
-            )
-=======
         """  # noqa: E501
         if isinstance(syngraph1, MonopartiteReacSynGraph) and isinstance(
             syngraph2, MonopartiteReacSynGraph
@@ -397,7 +172,6 @@
                 syngraph1, syngraph2, ged_params
             )
             out_data_model = "monopartite_reactions"
->>>>>>> e5ff546a
 
             # The cost function uses the selected reaction fingerprints.
             node_subst_cost_partial = partial(
@@ -428,12 +202,8 @@
             )
         else:
             logger.error(
-<<<<<<< HEAD
-                f"Graph1 has type = {type(syngraph1)} \nGraph2 has type = {type(syngraph2)}. "
-=======
                 f"Graph1 has type = {type(syngraph1)}"
                 f"Graph2 has type = {type(syngraph2)}. "
->>>>>>> e5ff546a
                 f"The GED cannot be computed between graph of different types."
             )
             raise MismatchingGraph
@@ -501,82 +271,6 @@
         self,
         syngraph1: Union[MonopartiteReacSynGraph, BipartiteSynGraph],
         syngraph2: Union[MonopartiteReacSynGraph, BipartiteSynGraph],
-<<<<<<< HEAD
-        reaction_fp: str,
-        reaction_fp_params: dict,
-        reaction_similarity_name: str,
-        molecular_fingerprint: str,
-        molecular_fp_params: dict,
-        molecular_fp_count_vect: bool,
-        molecular_similarity_name: str,
-    ) -> float:
-        """Takes two SynGraph instances, fingerprints and similarity methods for both molecules
-        and reactions and returns the GED between the two graphs as computed by the GED algorithm in NetworkX.
-        """
-        if (
-            type(syngraph1) == type(syngraph2)
-            and type(syngraph1) == MonopartiteReacSynGraph
-        ):
-            nx_graphs = [
-                translator(
-                    "syngraph", s, "networkx", out_data_model="monopartite_reactions"
-                )
-                for s in [syngraph1, syngraph2]
-            ]
-            # The cost function uses the selected reaction fingerprints.
-            node_subst_cost_partial = partial(
-                node_subst_cost,
-                reaction_fingerprints=reaction_fp,
-                reaction_fp_params=reaction_fp_params,
-                reaction_similarity_name=reaction_similarity_name,
-                molecular_fingerprint=molecular_fingerprint,
-                molecular_fp_params=molecular_fp_params,
-                molecular_fp_count_vect=molecular_fp_count_vect,
-                molecular_similarity_name=molecular_similarity_name,
-            )
-            root_g1 = [n for n, d in nx_graphs[0].out_degree() if d == 0]
-            root_g2 = [n for n, d in nx_graphs[1].out_degree() if d == 0]
-
-            ged = nx.graph_edit_distance(
-                nx_graphs[0],
-                nx_graphs[1],
-                node_subst_cost=node_subst_cost_partial,
-                roots=(root_g1[0], root_g2[0]),
-            )
-
-        elif (
-            type(syngraph1) == type(syngraph2) and type(syngraph1) == BipartiteSynGraph
-        ):
-            nx_graphs = [
-                translator("syngraph", s, "networkx", out_data_model="bipartite")
-                for s in [syngraph1, syngraph2]
-            ]
-            # The cost function uses the selected reaction and molecular fingerprints and the selected similarity type.
-            node_subst_cost_partial = partial(
-                node_subst_cost,
-                reaction_fingerprints=reaction_fp,
-                reaction_fp_params=reaction_fp_params,
-                reaction_similarity_name=reaction_similarity_name,
-                molecular_fingerprint=molecular_fingerprint,
-                molecular_fp_params=molecular_fp_params,
-                molecular_fp_count_vect=molecular_fp_count_vect,
-                molecular_similarity_name=molecular_similarity_name,
-            )
-            # Retrieve the roots of the routes
-            root_g1 = [n for n, d in nx_graphs[0].out_degree() if d == 0]
-            root_g2 = [n for n, d in nx_graphs[1].out_degree() if d == 0]
-
-            ged = nx.graph_edit_distance(
-                nx_graphs[0],
-                nx_graphs[1],
-                node_subst_cost=node_subst_cost_partial,
-                roots=(root_g1[0], root_g2[0]),
-            )
-
-        else:
-            logger.error(
-                f"Graph1 has type = {type(syngraph1)} \nGraph2 has type = {type(syngraph2)}. "
-=======
         ged_params: ChemicalSimilarityParameters,
     ) -> float:
         """Takes two SynGraph instances, fingerprints and similarity methods for both molecules
@@ -596,7 +290,6 @@
             logger.error(
                 f"Graph1 has type = {type(syngraph1)} "
                 f"Graph2 has type = {type(syngraph2)}. "
->>>>>>> e5ff546a
                 f"The GED cannot be computed between graph of different types."
             )
             raise MismatchingGraph
@@ -630,15 +323,6 @@
 
 class GedFactory:
     """GED Factory to give access to the GED calculators.
-<<<<<<< HEAD
-
-    Attributes:
-    -----------
-    available_ged: a dictionary
-        It maps the strings representing the 'name' of a GED algorithm to the correct Ged subclass
-    """
-
-=======
 
     Attributes:
     -----------
@@ -646,7 +330,6 @@
         It maps the strings representing the 'name' of a GED algorithm to the correct Ged subclass
     """  # noqa: E501
 
->>>>>>> e5ff546a
     available_ged = {
         "nx_ged": {
             "value": GedNx,
@@ -654,12 +337,8 @@
         },
         "nx_ged_matrix": {
             "value": GedNxPrecomputedMatrix,
-<<<<<<< HEAD
-            "info": "Standard NetworkX GED algorithm. The distance matrix is computed in advance"
-=======
             "info": "Standard NetworkX GED algorithm. "
             "The distance matrix is computed in advance"
->>>>>>> e5ff546a
             'and the "root" algorithm is used',
         },
         "nx_optimized_ged": {
@@ -673,19 +352,6 @@
         syngraph1,
         syngraph2,
         ged_method,
-<<<<<<< HEAD
-        reaction_fp,
-        reaction_fp_params,
-        reaction_similarity_name,
-        molecular_fp,
-        molecular_fp_params,
-        molecular_fp_count_vect,
-        molecular_similarity_name,
-    ):
-        if ged_method not in self.available_ged:
-            logger.error(
-                f"'{ged_method}' is invalid. Available algorithms are: {self.available_ged.keys()}"
-=======
         ged_params: ChemicalSimilarityParameters,
         # reaction_fp,
         # reaction_fp_params,
@@ -699,26 +365,11 @@
             logger.error(
                 f"'{ged_method}' is invalid. "
                 f"Available algorithms are: {self.available_ged.keys()}"
->>>>>>> e5ff546a
             )
             raise UnavailableGED
 
         selector = self.available_ged[ged_method]["value"]
-<<<<<<< HEAD
-        return selector().compute_ged(
-            syngraph1,
-            syngraph2,
-            reaction_fp,
-            reaction_fp_params,
-            reaction_similarity_name,
-            molecular_fp,
-            molecular_fp_params,
-            molecular_fp_count_vect,
-            molecular_similarity_name,
-        )
-=======
         return selector().compute_ged(syngraph1, syngraph2, ged_params)
->>>>>>> e5ff546a
 
 
 def graph_distance_factory(
@@ -759,15 +410,11 @@
     >>> graphs = json.loads(open('ibm_file.json').read())
     >>> syngraphs = [translator('ibm_retro', g, 'syngraph', out_data_model='bipartite') for g in graphs]
     >>> ged = graph_distance_factory(syngraphs[0], syngraphs[3], ged_method='nx_ged')
-<<<<<<< HEAD
-    """
-=======
     """  # noqa: E501
     params = set_chemical_similarity_parameters(ged_params)
     ged_calculator = GedFactory()
     return ged_calculator.select_ged(syngraph1, syngraph2, ged_method, params)
 
->>>>>>> e5ff546a
 
 def set_chemical_similarity_parameters(
     ged_params: dict,
@@ -776,41 +423,6 @@
     with the desired parameters"""
     params = ChemicalSimilarityParameters()
     if ged_params is None:
-<<<<<<< HEAD
-        ged_params = {}
-
-    reaction_fp = ged_params.get("reaction_fp", settings.GED.reaction_fp)
-    reaction_fp_params = ged_params.get(
-        "reaction_fp_params", settings.GED.reaction_fp_params
-    )
-    reaction_similarity_name = ged_params.get(
-        "reaction_similarity_name", settings.GED.reaction_similarity_name
-    )
-    molecular_fp = ged_params.get("molecular_fp", settings.GED.molecular_fp)
-    molecular_fp_params = ged_params.get(
-        "molecular_fp_params", settings.GED.molecular_fp_params
-    )
-    molecular_fp_count_vect = ged_params.get(
-        "molecular_fp_count_vect", settings.GED.molecular_fp_count_vect
-    )
-    molecular_similarity_name = ged_params.get(
-        "molecular_similarity_name", settings.GED.molecular_similarity_name
-    )
-
-    ged_calculator = GedFactory()
-    return ged_calculator.select_ged(
-        syngraph1,
-        syngraph2,
-        ged_method,
-        reaction_fp,
-        reaction_fp_params,
-        reaction_similarity_name,
-        molecular_fp,
-        molecular_fp_params,
-        molecular_fp_count_vect,
-        molecular_similarity_name,
-    )
-=======
         return params
     params.reaction_fingerprint = ged_params.get(
         "reaction_fp", settings.GED.reaction_fp
@@ -834,24 +446,10 @@
         "molecular_similarity_name", settings.GED.molecular_similarity_name
     )
     return params
->>>>>>> e5ff546a
 
 
 # COST FUNCTIONS
 def node_subst_cost_matrix(
-<<<<<<< HEAD
-    node1, node2, reaction_similarity_matrix, molecule_similarity_matrix
-):
-    """To compute the cost of substituting ona node with another, based on the pre-computed similarity matrices.
-    The more different the nodes, the higher the cost.
-
-
-    """
-    # The correct similarity matrix is used based on the node types
-    if (
-        type(node1["properties"]["node_type"]) == ChemicalEquation
-        and type(node2["properties"]["node_type"]) == ChemicalEquation
-=======
     node1,
     node2,
     reaction_similarity_matrix: pd.DataFrame,
@@ -863,21 +461,14 @@
     # The correct similarity matrix is used based on the node types
     if isinstance(node1["properties"]["node_type"], ChemicalEquation) and isinstance(
         node2["properties"]["node_type"], ChemicalEquation
->>>>>>> e5ff546a
     ):
         similarity = reaction_similarity_matrix.loc[
             node2["properties"]["node_type"].uid, node1["properties"]["node_type"].uid
         ]
         return 1.0 - similarity
 
-<<<<<<< HEAD
-    elif (
-        type(node1["properties"]["node_type"]) == Molecule
-        and type(node2["properties"]["node_type"]) == Molecule
-=======
     elif isinstance(node1["properties"]["node_type"], Molecule) and isinstance(
         node2["properties"]["node_type"], Molecule
->>>>>>> e5ff546a
     ):
         similarity = molecule_similarity_matrix.loc[
             node2["properties"]["node_type"].uid, node1["properties"]["node_type"].uid
@@ -906,50 +497,6 @@
     ---------
     cost: float
         The cost of the substitution (between 0 and 1)
-<<<<<<< HEAD
-    """
-    # If both nodes are of the type 'ChemicalEquation', their Tanimoto similarity is computed
-    if (
-        type(node1["properties"]["node_type"]) == ChemicalEquation
-        and type(node2["properties"]["node_type"]) == ChemicalEquation
-    ):
-        rdrxn1 = node1["properties"]["node_type"].rdrxn
-        rdrxn2 = node2["properties"]["node_type"].rdrxn
-        fp1 = compute_reaction_fingerprint(
-            rdrxn1, fp_name=reaction_fingerprints, params=reaction_fp_params
-        )
-        fp2 = compute_reaction_fingerprint(
-            rdrxn2, fp_name=reaction_fingerprints, params=reaction_fp_params
-        )
-        tanimoto = compute_similarity(
-            fp1, fp2, similarity_name=reaction_similarity_name
-        )
-        return 1.0 - tanimoto
-
-    elif (
-        type(node1["properties"]["node_type"]) == Molecule
-        and type(node2["properties"]["node_type"]) == Molecule
-    ):
-        rdmol1 = node1["properties"]["node_type"].rdmol
-        rdmol2 = node2["properties"]["node_type"].rdmol
-        fp1 = compute_mol_fingerprint(
-            rdmol1,
-            fp_name=molecular_fingerprint,
-            parameters=molecular_fp_params,
-            count_fp_vector=molecular_fp_count_vect,
-        )
-        fp2 = compute_mol_fingerprint(
-            rdmol2,
-            fp_name=molecular_fingerprint,
-            parameters=molecular_fp_params,
-            count_fp_vector=molecular_fp_count_vect,
-        )
-        tanimoto = compute_similarity(
-            fp1, fp2, similarity_name=molecular_similarity_name
-        )
-        return 1.0 - tanimoto
-
-=======
     """  # noqa: E501
     # If both nodes are ChemicalEquation, their similarity is computed
     if isinstance(node1["properties"]["node_type"], ChemicalEquation) and isinstance(
@@ -975,34 +522,10 @@
             molecular_fp_count_vect,
         )
     # if the two nodes are of different types, the maximum diversity is returned
->>>>>>> e5ff546a
     else:
         return 1.0
 
 
-<<<<<<< HEAD
-def compute_nodes_fingerprints(
-    syngraph: Union[MonopartiteReacSynGraph, BipartiteSynGraph],
-    reaction_fingerprints: str,
-    molecular_fingerprint: str,
-    reaction_fp_params=DEFAULT_GED["reaction_fp_params"]["value"],
-    molecular_fp_params=DEFAULT_GED["molecular_fp_params"]["value"],
-    molecular_fp_count_vect=DEFAULT_GED["molecular_fp_count_vect"]["value"],
-) -> Tuple[dict, dict]:
-    """
-    To create two dictionaries, whose keys are the hashes of the SynGraph nodes and the values their fingerprints.
-
-    Parameters:
-    ------------
-    syngraph: Union[MonopartiteReacSynGraph, BipartiteSynGraph]
-        The graph object for whose nodes fingerprints should be computed
-    reaction_fingerprints: str
-        The selected type of reaction fingerprint
-    molecular_fingerprint: str
-        The selected type of molecular fingerprint
-    reaction_fp_params: dict
-        The optional parameters for computing reaction fingerprints
-=======
 def get_reaction_similarity(
     rdrxn1: cif.rdChemReactions,
     rdrxn2: cif.rdChemReactions,
@@ -1065,7 +588,6 @@
         The graph object for whose nodes fingerprints should be computed
     molecular_fingerprint: str
         The selected type of molecular fingerprint
->>>>>>> e5ff546a
     molecular_fp_params: dict
         The optional parameters for computing molecular fingerprints
     molecular_fp_count_vect: bool
@@ -1073,70 +595,6 @@
 
     Returns:
     ----------
-<<<<<<< HEAD
-    Tuple[dict, dict]:
-        reaction_nodes_fingerprints: dict
-            The fingerprints of the ChemicalEquation nodes
-        molecule_node_fingerprints: dict
-            The fingerprints of the Molecule nodes
-    """
-    reaction_nodes_fingerprints = {}
-    molecule_node_fingerprints = {}
-
-    for r, connections in syngraph.graph.items():
-        if type(r) == ChemicalEquation:
-            if r.uid not in reaction_nodes_fingerprints:
-                reaction_nodes_fingerprints[r.uid] = compute_reaction_fingerprint(
-                    r.rdrxn, fp_name=reaction_fingerprints, params=reaction_fp_params
-                )
-        elif r.uid not in molecule_node_fingerprints:
-            molecule_node_fingerprints[r.uid] = compute_mol_fingerprint(
-                r.rdmol,
-                fp_name=molecular_fingerprint,
-                parameters=molecular_fp_params,
-                count_fp_vector=molecular_fp_count_vect,
-            )
-
-        for c in connections:
-            if type(c) == ChemicalEquation:
-                if c.uid not in reaction_nodes_fingerprints:
-                    reaction_nodes_fingerprints[c.uid] = compute_reaction_fingerprint(
-                        c.rdrxn,
-                        fp_name=reaction_fingerprints,
-                        params=reaction_fp_params,
-                    )
-            elif c.uid not in molecule_node_fingerprints:
-                molecule_node_fingerprints[c.uid] = compute_mol_fingerprint(
-                    c.rdmol,
-                    fp_name=molecular_fingerprint,
-                    parameters=molecular_fp_params,
-                    count_fp_vector=molecular_fp_count_vect,
-                )
-    return reaction_nodes_fingerprints, molecule_node_fingerprints
-
-
-def build_similarity_matrix(
-    d_fingerprints1: dict,
-    d_fingerprints2: dict,
-    similarity_name: str = settings.GED.molecular_similarity_name,
-) -> pd.DataFrame:
-    """
-    To build the similarity matrix between two routes with the selected method.
-
-    Parameters:
-    ------------
-    d_fingerprints1: dict
-        The fingerprint of the first graph to be considered in the form {hash: fingerprints}
-    d_fingerprints2: dict
-        The fingerprint of the second graph to be considered in the form {hash: fingerprints}
-    similarity_name: str
-        The similarity method to be used
-
-    Returns:
-    ---------
-    matrix: pd.DataFrame
-        a pandas dataframe (n nodes in graph1) x (n nodes in graph2) containing the similarity values
-=======
     molecule_node_fingerprints: dict
         The fingerprints of the Molecule nodes
     """  # noqa: E501
@@ -1217,7 +675,6 @@
     d_fingerprints2: dict,
     similarity_name: str = settings.GED.molecular_similarity_name,
 ) -> pd.DataFrame:
->>>>>>> e5ff546a
     """
     To build the similarity matrix between two routes with the selected method.
 
@@ -1256,7 +713,6 @@
     parallelization: bool = False,
     n_cpu=settings.GED.n_cpu,
 ) -> pd.DataFrame:
-<<<<<<< HEAD
     """
     To compute the distance matrix of a set of routes.
 
@@ -1284,105 +740,17 @@
     >>> graph = json.loads(open('az_file.json').read())
     >>> mp_syngraphs = [translator('az_retro', g, 'syngraph', out_data_model='monopartite_reactions') for g in graph]
     >>> m = compute_distance_matrix(mp_syngraphs, ged_method='nx_ged')
-=======
->>>>>>> e5ff546a
-    """
-    To compute the distance matrix of a set of routes.
-
-    Parameters:
-    -----------
-    syngraphs: List[Union[MonopartiteReacSynGraph, BipartiteSynGraph]]
-        The routes for which the distance matrix must be computed
-    ged_method: str
-        The graph edit distance method to be used
-    ged_params: Optional[Union[dict, None]]
-        The dictionary containing the parameters for fingerprints and similarity calculations; if it is not provided,
-        the default values are used (default None)
-    parallelization: Optional[bool]
-        Whether parallelization should be used (default False)
-    n_cpu: Optional[int]
-        If parallelization is activated, it indicates the number of CPUs to be used (default 8)
-
-    Returns:
-    --------
-    matrix: a pandas DataFrame
-        The distance matrix, with dimensions (n routes x n routes), with the graph distances
-
-    Example:
-    --------
-    >>> graph = json.loads(open('az_file.json').read())
-    >>> mp_syngraphs = [translator('az_retro', g, 'syngraph', out_data_model='monopartite_reactions') for g in graph]
-    >>> m = compute_distance_matrix(mp_syngraphs, ged_method='nx_ged')
     """  # noqa: E501
 
     if len(syngraphs) < 2:
         logger.error(
-<<<<<<< HEAD
-            "Less than 2 routes were found: it is not possible to compute the distance matrix"
-=======
             "Less than 2 routes were found: "
             "it is not possible to compute the distance matrix"
->>>>>>> e5ff546a
         )
         raise TooFewRoutes
 
     # Calculation with parallelization
     if parallelization:
-<<<<<<< HEAD
-        results = []
-        pool = mp.Pool(n_cpu)
-        for i in routes:
-            in_routes = [(i, j, syngraphs[i], syngraphs[j]) for j in routes if j >= i]
-            results.append(
-                pool.starmap(
-                    parallel_matrix_calculations,
-                    [(tup, ged_method, ged_params) for tup in in_routes],
-                )
-            )
-        pool.close()
-
-        for result in results:
-            for t in result:
-                matrix.loc[t[1], t[0]] = t[2]
-                matrix.loc[t[0], t[1]] = t[2]
-
-    # Calculation without parallelization
-    else:
-        for i in routes:
-            for j in routes:
-                if j >= i:
-                    sim = graph_distance_factory(
-                        syngraphs[i],
-                        syngraphs[j],
-                        ged_method=ged_method,
-                        ged_params=ged_params,
-                    )
-                    matrix.loc[j, i] = sim
-                    matrix.loc[i, j] = sim
-    return matrix
-
-
-def parallel_matrix_calculations(
-    data: tuple, ged_method: str, ged_params: dict
-) -> tuple:
-    """
-    To compute the distance matrix elements in a fashion suitable for parallel computation.
-
-    Parameters:
-    -----------
-    data: tuple
-        It contains the two indices and the two routes for computing an element of the distance matrix
-        (i, j, route1, route2)
-    ged_method: str
-        The graph edit distance method to be used
-    ged_params: dict
-        The optional parameters for the ged calculation
-
-    Returns:
-    --------
-    i, j, sim: tuple
-            Two indices of the matrix and the relative distance value
-=======
         matrix = setup_parallel_calculation(syngraphs, n_cpu, ged_method, ged_params)
 
     else:
@@ -1424,7 +792,6 @@
 def parallel_matrix_calculations(
     data: tuple, ged_method: str, ged_params: dict
 ) -> tuple:
->>>>>>> e5ff546a
     """
     To compute the distance matrix elements in a fashion suitable for parallel computation.
 
@@ -1448,9 +815,6 @@
     return i, j, sim
 
 
-<<<<<<< HEAD
-def get_available_ged_algorithms():
-=======
 def build_ged_matrix(results: list, routes_range: range) -> pd.DataFrame:
     """To build the distance matrix from a list of lists"""
     matrix = pd.DataFrame(columns=routes_range, index=routes_range)
@@ -1463,7 +827,6 @@
 
 # Helper functions
 def get_available_ged_algorithms() -> dict:
->>>>>>> e5ff546a
     """Returns a dictionary with the available GED algorithms and some info"""
     return {
         f: additional_info["info"]
@@ -1471,21 +834,13 @@
     }
 
 
-<<<<<<< HEAD
-def get_ged_default_parameters():
-=======
 def get_ged_default_parameters() -> dict:
->>>>>>> e5ff546a
     """Returns a dictionary with the default parameters used in GED calculation"""
     return {f: additional_info["info"] for f, additional_info in DEFAULT_GED.items()}
 
 
-<<<<<<< HEAD
-def get_ged_parameters():
-=======
 def get_ged_parameters() -> dict:
     """Returns a dictionary with the default parameters used in GED calculations"""
->>>>>>> e5ff546a
     return {
         f: additional_info["general_info"] for f, additional_info in DEFAULT_GED.items()
     }