repos:
  - repo: meta
    hooks:
      - id: check-hooks-apply
      - id: check-useless-excludes
  - repo: https://github.com/pre-commit/pre-commit-hooks
    rev: v4.4.0
    hooks:
      - id: check-yaml
      - id: check-case-conflict
      - id: check-shebang-scripts-are-executable
      - id: check-toml
      - id: detect-private-key
      - id: end-of-file-fixer
        exclude: '^docs/source/reference/generated/.*\.rst'
      - id: fix-byte-order-marker
        exclude: '^docs/source/reference/generated/.*\.rst'
      - id: no-commit-to-branch
        args: [ --branch, main ]
      - id: trailing-whitespace
        exclude: '^docs/source/reference/generated/.*\.rst'
<<<<<<< HEAD
  - repo: https://github.com/ambv/black
    rev: 23.9.1
    hooks:
=======
  - repo: https://github.com/pycqa/isort
    rev: 5.13.2
    hooks:
      - id: isort
        name: isort (python)
  - repo: https://github.com/ambv/black
    rev: 23.9.1
    hooks:
>>>>>>> e5ff546a
      - id: black
        files: '.*\.pyi?$'
  - repo: https://github.com/asottile/pyupgrade
    rev: v3.11.1
    hooks:
      - id: pyupgrade
        args: [ --py38-plus, --keep-runtime-typing ]
        files: '.*\.pyi?$'<|MERGE_RESOLUTION|>--- conflicted
+++ resolved
@@ -19,11 +19,6 @@
         args: [ --branch, main ]
       - id: trailing-whitespace
         exclude: '^docs/source/reference/generated/.*\.rst'
-<<<<<<< HEAD
-  - repo: https://github.com/ambv/black
-    rev: 23.9.1
-    hooks:
-=======
   - repo: https://github.com/pycqa/isort
     rev: 5.13.2
     hooks:
@@ -32,7 +27,6 @@
   - repo: https://github.com/ambv/black
     rev: 23.9.1
     hooks:
->>>>>>> e5ff546a
       - id: black
         files: '.*\.pyi?$'
   - repo: https://github.com/asottile/pyupgrade
